--- conflicted
+++ resolved
@@ -1,25 +1,15 @@
-<<<<<<< HEAD
-import json
-from collections import OrderedDict
-
-from django.http import JsonResponse
-from django.forms.models import modelformset_factory
-
-from .models import Adjudicator, Speaker, Institution, Team
-=======
 from django.conf import settings
 from django.contrib import messages
+
 from django.http import JsonResponse
 from django.forms.models import modelformset_factory
 from django.shortcuts import get_object_or_404, render
 from django.views.decorators.cache import cache_page
 
->>>>>>> 7dbe3a64
 from adjallocation.models import DebateAdjudicator
 from utils.views import public_optional_tournament_view, tournament_view
 
 from .models import Adjudicator, Institution, Speaker, Team
-
 
 from utils.views import *
 from utils.mixins import PublicCacheMixin, VueTableMixin, HeadlessTemplateView
@@ -37,7 +27,6 @@
     return JsonResponse(data, safe=False)
 
 
-<<<<<<< HEAD
 class PublicParticipants(PublicTournamentPageMixin, VueTableMixin, PublicCacheMixin, HeadlessTemplateView):
 
     public_page_preference = 'public_participants'
@@ -70,14 +59,6 @@
         kwargs["tableDataB"] = json.dumps(speakers_data)
 
         return super().get_context_data(**kwargs)
-=======
-@cache_page(settings.PUBLIC_PAGE_CACHE_TIMEOUT)
-@public_optional_tournament_view('public_participants')
-def public_participants(request, t):
-    adjs = Adjudicator.objects.all()
-    speakers = Speaker.objects.all().select_related('team', 'team__institution')
-    return render(request, "public_participants.html", dict(adjs=adjs, speakers=speakers))
->>>>>>> 7dbe3a64
 
 
 @cache_page(settings.PUBLIC_PAGE_CACHE_TIMEOUT)
