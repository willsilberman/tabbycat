from django import forms
from django.utils.translation import ugettext as _

from debate.models import SpeakerScoreByAdj, DebateResult, Debate, Motion
from debate.models import DebateTeam, DebateAdjudicator, AdjudicatorFeedback
from debate.result import DebateResult

def get_or_instantiate(model, **kwargs):
    try:
        return model.objects.get(**kwargs)
    except model.DoesNotExist:
        return model(**kwargs)

class ScoreField(forms.FloatField):
    MIN_VALUE = 68
    MAX_VALUE = 82

    def __init__(self, *args, **kwargs):
        if 'min_value' not in kwargs:
            kwargs['min_value'] = self.MIN_VALUE
        if 'max_value' not in kwargs:
            kwargs['max_value'] = self.MAX_VALUE
        super(ScoreField, self).__init__(*args, **kwargs)

    def validate(self, value):
        super(ScoreField, self).validate(value)
        self.check_value(value)

    def check_value(self, value):
        if int(value) != value:
            raise forms.ValidationError(
                _('Please enter a whole number.'), code='decimal'
            )

class ReplyScoreField(ScoreField):
    MIN_VALUE = 34
    MAX_VALUE = 41

    def check_value(self, value):
        if value % 0.5 != 0:
            raise forms.ValidationError(
                _('Please enter a multiple of 0.5'), code='decimal'
            )

class ResultForm(forms.Form):

    result_status = forms.ChoiceField(choices=Debate.STATUS_CHOICES,
        widget = forms.Select(attrs = {'tabindex': 100}))

    def __init__(self, debate, *args, **kwargs):
        """
        Dynamically generate fields for this debate

        <side>_speaker_<pos> and
        <side>_score_<pos>
        """
        self.debate = debate
        self.adjudicators = debate.adjudicators.list

        super(ResultForm, self).__init__(*args, **kwargs)

        self.initial = self._initial_data()

<<<<<<< HEAD
        config = debate.round.tournament.config
        score_kwargs = dict(min_value = config.get('score_min'), max_value = config.get('score_max'))
        reply_score_kwargs = dict(min_value = config.get('reply_score_min'), max_value = config.get('reply_score_max'))
=======
        self.fields['motion'] = forms.ModelChoiceField(
            queryset = Motion.objects.filter(round=self.debate.round),
            widget = forms.Select(attrs = {'tabindex': 0}))
>>>>>>> 1389fa7e

        # tab indices are as follows:
        #
        # Adjudicator 1
        #  1 A1name  2 A1score     9 N1name  10 N1score
        #  3 A2name  4 A2score    11 N2name  12 N2score
        #  5 A3name  6 A3score    13 N3name  14 N3score
        #  7 ARname  8 ARscore    15 NRname  16 NRscore
        #
        # Adjudicator 2 (odd numbers not used)
        #  - A1name 18 A1score     - N1name  26 N1score
        #  - A2name 20 A2score     - N2name  28 N2score
        #  - A3name 22 A3score     - N3name  30 N3score
        #  - ARname 24 ARscore     - NRname  32 NRscore
        #
        # Adjudicator 3 (odd numbers not used)
        #  - A1name 34 A1score     - N1name  42 N1score
        #  - A2name 36 A2score     - N2name  44 N2score
        #  - A3name 38 A3score     - N3name  46 N3score
        #  - ARname 40 ARscore     - NRname  48 NRscore

        for side in ('aff', 'neg'):
            team = debate.get_team(side)
            for pos in range(1, 5):
                self.fields['%s_speaker_%s' % (side, pos)] = forms.ModelChoiceField(
                    queryset = team.speakers,
                    widget = forms.Select(attrs = {
                        'tabindex': 2 * pos + (side == 'neg' and 7 or -1)
                    }))

                # css_class is for jquery validation plugin, surely this can
                # be moved elsewhere
                if pos == 4:
                    score_field = ReplyScoreField
                    kwargs = reply_score_kwargs
                    css_class = 'required number'
                else:
                    score_field = ScoreField
                    kwargs = score_kwargs
                    css_class = 'required number'

                for i, adj in enumerate(self.adjudicators):
                    self.fields[self.score_field_name(adj, side, pos)] = score_field(
                        widget = forms.TextInput(attrs={
                            'class': css_class,
                            'tabindex': 2 * pos + (side == 'neg' and 8 or 0) + 16 * i
                        }), **kwargs)

    def score_field_name(self, adj, side, pos):
        """
        Return the name of the score field for adj/side/pos
        """
        return '%s_score_a%d_%d' % (side, adj.id, pos)

    def score_field(self, adj, side, pos):
        return self[self.score_field_name(adj, side, pos)]

    def _initial_data(self):
        """
        Generate dictionary of initial form data
        """

        initial = {'result_status': self.debate.result_status, 'motion': self.debate.motion}
        result = self.debate.result

        for side in ('aff', 'neg'):
            for i in range(1, 5):
                speaker = result.get_speaker(side, i)
                if speaker:
                    initial['%s_speaker_%d' % (side, i)] = speaker.id

                    for adj in self.adjudicators:
                        score = result.get_score(adj, side, i)
                        initial[self.score_field_name(adj, side, i)] = score

        return initial

    def clean(self):
        cleaned_data = super(ResultForm, self).clean()

        errors = list()

        for adj in self.adjudicators:
            # Check that it was not a draw
            try:
                aff_total = sum(cleaned_data[self.score_field_name(adj, 'aff', pos)] for pos in range(1, 5))
                neg_total = sum(cleaned_data[self.score_field_name(adj, 'neg', pos)] for pos in range(1, 5))
            except KeyError:
                continue
            if aff_total == neg_total:
                errors.append(forms.ValidationError(
                    _('The total scores for the teams are the same (i.e. a draw) for adjudicator %(adj)s (%(adj_ins)s)'),
                    params={'adj': adj.name, 'adj_ins': adj.institution.code}, code='draw'
                ))

        # The third speaker can't give the reply.
        for side in ('affirmative', 'negative'):
            try:
                reply_speaker_error = cleaned_data['%s_speaker_3' % (side[:3],)] == cleaned_data['%s_speaker_4' % (side[:3],)]
            except KeyError:
                continue
            if reply_speaker_error:
                errors.append(forms.ValidationError(
                    _('The third speaker and reply speaker for the %(side)s team are the same.'),
                    params={'side': side}, code='reply_speaker'
                ))

        if errors:
            raise forms.ValidationError(errors)

        return cleaned_data

    def save(self):
        dr = DebateResult(self.debate)

        def do(side):
            for i in range(1, 5):
                speaker = self.cleaned_data['%s_speaker_%d' % (side, i)]
                dr.set_speaker(side, i, speaker)
                for adj in self.adjudicators:
                    score = self.cleaned_data[self.score_field_name(adj, side, i)]
                    dr.set_score(adj, side, i, score)
        do('aff')
        do('neg')
        dr.save()

        self.debate.result_status = self.cleaned_data['result_status']
        self.debate.motion = self.cleaned_data['motion']
        self.debate.save()

    def adj_iter(self):
        form = self

        class Position(object):
            def __init__(self, adj, pos, name):
                self.adj = adj
                self.pos = pos
                self.name = name

            def __unicode__(self):
                return unicode(self.name)

            def aff_speaker(self):
                return form['aff_speaker_%d' % self.pos]

            def neg_speaker(self):
                return form['neg_speaker_%d' % self.pos]

            def _scores(self, side):
                for adj in form.adjudicators:
                    yield form.score_field(adj, side, self.pos)

            def aff_score(self):
                return str(form.score_field(self.adj, 'aff', self.pos))

            def aff_score_errors(self):
                return str(form.score_field(self.adj, 'aff', self.pos).errors)

            def neg_score(self):
                return str(form.score_field(self.adj, 'neg', self.pos))

            def neg_score_errors(self):
                return str(form.score_field(self.adj, 'neg', self.pos).errors)

        class AdjudicatorWrapper(object):
            def __init__(self, adj):
                self.adj = adj

            def position_iter(self):
                for i, name in ((1, 1), (2, 2), (3, 3), (4, 'Reply')):
                    yield Position(self.adj, i, name)


        for adj in self.adjudicators:
            yield AdjudicatorWrapper(adj)


def make_feedback_form_class(adjudicator):

    debates = [da.debate for da in DebateAdjudicator.objects.filter(
        adjudicator = adjudicator )]

    def adj_choice(da):
        return (
            'A:%d' % da.id,
            '%s (%d, %s)' % (da.adjudicator.name, da.debate.round.seq,
                           da.type)
        )

    adj_choices = [(None, '-- Adjudicators --')]
    adj_choices.extend ([
        adj_choice(da) for da in DebateAdjudicator.objects.filter(
            debate__id__in = [d.id for d in debates]
        ).select_related('debate') if da.adjudicator != adjudicator
    ])

    if len(adj_choices) == 1: adj_choices = []

    def team_choice(dt):
        return (
            'T:%d' % dt.id,
            '%s (%d)' % (dt.team.name, dt.debate.round.seq)
        )

    team_choices = [(None, '-- Teams --')]
    team_choices.extend([
        team_choice(dt) for dt in DebateTeam.objects.filter(
            debate__id__in = [d.id for d in debates]
        ).select_related('debate')
    ])

    choices = adj_choices + team_choices

    def coerce(value):
        obj_type, id = value.split(':')
        id = int(id)

        if obj_type.strip() == 'A':
            return DebateAdjudicator.objects.get(pk=id)
        if obj_type.strip() == 'T':
            return DebateTeam.objects.get(pk=id)

    class FeedbackForm(forms.Form):
        source = forms.TypedChoiceField(
            choices = choices,
            coerce = coerce,
        )

        score = forms.FloatField(
            min_value = 0,
            max_value = 5,
        )

        comment = forms.CharField(widget=forms.Textarea, required=False)

        def save(self):
            source = self.cleaned_data['source']
            if isinstance(source, DebateAdjudicator):
                sa = source
            else:
                sa = None
            if isinstance(source, DebateTeam):
                st = source
            else:
                st = None

            try:
                af = AdjudicatorFeedback.objects.get(
                    adjudicator = adjudicator,
                    source_adjudicator = sa,
                    source_team = st,
                )
            except AdjudicatorFeedback.DoesNotExist:
                af = AdjudicatorFeedback(
                    adjudicator = adjudicator,
                    source_adjudicator = sa,
                    source_team = st,
                )

            af.score = self.cleaned_data['score']
            af.comments = self.cleaned_data['comment']

            af.save()

    return FeedbackForm


def test():
    from debate.models import Debate

    return make_results_form_class(Debate.objects.get(pk=1))

<|MERGE_RESOLUTION|>--- conflicted
+++ resolved
@@ -61,15 +61,13 @@
 
         self.initial = self._initial_data()
 
-<<<<<<< HEAD
         config = debate.round.tournament.config
         score_kwargs = dict(min_value = config.get('score_min'), max_value = config.get('score_max'))
         reply_score_kwargs = dict(min_value = config.get('reply_score_min'), max_value = config.get('reply_score_max'))
-=======
+
         self.fields['motion'] = forms.ModelChoiceField(
             queryset = Motion.objects.filter(round=self.debate.round),
             widget = forms.Select(attrs = {'tabindex': 0}))
->>>>>>> 1389fa7e
 
         # tab indices are as follows:
         #
