 {% extends "base.html" %}
{% load static %}
{% load debate_tags %}
{% load i18n %}

{% block page-title %}{% trans "Dashboard" %}{% endblock %}
{% block head-title %}<span class="emoji">⏰</span>{% trans "Tournament Overview" %}{% endblock %}

{% block sub-title %}
  {% blocktrans with round_name=round.name round_status=round.get_draw_status_display.lower %}{{ round_name }} is {{ round_status }}{% endblocktrans %}
  ({% trans "this page will refresh its data automatically" %})
{% endblock %}

{% block content %}

  {% if blank %}
    <div class="alert alert-info">
      <p>
        <strong>Welcome to your new tournament!</strong> The next step is to
        import your initial tournament data: the institutions, teams, adjudicators
        and venues that are in your tournament. There are a number of ways to do
<<<<<<< HEAD
        this. For small-to-medium tournaments, you can use the
        <a href="{% tournament_url data_index %}" class="alert-link">simple importer</a>.
=======
        this. For small-to-medium tournaments, you can use the visual
        <a href="{% tournamenturl 'data_index' %}" class="alert-link">data importer</a>.
>>>>>>> a02d1075
        (This is also the <em>Setup > Import Data</em> link on the left.)
      </p>
      {# Translators: The documentation where the link goes to is in English; translations should mention this with "(in English)" after the link. #}
      <p>{% blocktrans trimmed %}For more information, please consult our
        <a href="https://tabbycat.readthedocs.io/en/{{ readthedocs_version }}/use/importing-data.html" class="alert-link" target="_blank">
          documentation on importing initial data</a>.
          {% endblocktrans %}
      </p>
    </div>
  {% endif %}

  <div class="row">
    <div class="col-sm-12">
      <h4 class="text-center">
        {% trans "Number of Ballots In"%}
      </h4>
      <div class="panel panel-default">
        <div class="panel-body">
          <ballots-graph poll-url="{% tournamenturl 'results-ballots-graph-data' %}"></ballots-graph>
        </div>
      </div>
    </div>
  </div>

  <div class="row">
    <div class="col-md-6">
      <h4 class="text-center">{% trans "Latest Actions" %}</h4>
      <ul class="list-group">
        <updates-list v-for="action in latestActions"
        :timestamp="action.timestamp" :user="action.user" :type="action.type"
        :param="action.param"></updates-list>
        <li class="list-group-item" v-if="latestActions === 'loading'">
          {% trans "Loading..." %}
        </li>
        <li class="list-group-item" v-if="latestActions.length === 0">
          {% trans "No Actions In" %}
        </li>
      </ul>
    </div>
    <div class="col-md-6">
      <h4 class="text-center">{% trans "Latest Results" %}</h4>
      <ul class="list-group">
        <updates-list v-for="result in latestResults"
        :timestamp="result.timestamp" :user="result.user" :type="result.type"
        :param="result.param"></updates-list>
        <li class="list-group-item" v-if="latestResults === 'loading'">
          {% trans "Loading..." %}
        </li>
        <li class="list-group-item" v-if="latestResults.length === 0">
          {% trans "No Results In" %}
        </li>
      </ul>
    </div>
  </div>

{% endblock content %}

{% block js %}
  <script>
    var updateActionsURL = '{% tournamenturl 'actionlog-latest-json' %}';
    var updateResultsURL = '{% tournamenturl 'results-latest-json' %}';
  </script>
  {{ block.super }}
{% endblock %}<|MERGE_RESOLUTION|>--- conflicted
+++ resolved
@@ -19,13 +19,8 @@
         <strong>Welcome to your new tournament!</strong> The next step is to
         import your initial tournament data: the institutions, teams, adjudicators
         and venues that are in your tournament. There are a number of ways to do
-<<<<<<< HEAD
         this. For small-to-medium tournaments, you can use the
-        <a href="{% tournament_url data_index %}" class="alert-link">simple importer</a>.
-=======
-        this. For small-to-medium tournaments, you can use the visual
-        <a href="{% tournamenturl 'data_index' %}" class="alert-link">data importer</a>.
->>>>>>> a02d1075
+        <a href="{% tournamenturl 'importer-simple-index' %}" class="alert-link">simple importer</a>.
         (This is also the <em>Setup > Import Data</em> link on the left.)
       </p>
       {# Translators: The documentation where the link goes to is in English; translations should mention this with "(in English)" after the link. #}
