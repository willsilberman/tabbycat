msgid ""
msgstr ""
"Project-Id-Version: tabbycat\n"
"Report-Msgid-Bugs-To: \n"
"POT-Creation-Date: 2019-07-21 05:14-0700\n"
<<<<<<< HEAD
"PO-Revision-Date: 2018-11-01 22:26-0400\n"
"Last-Translator: Étienne Beaulé <beauleetienne0@gmail.com>\n"
"Language-Team: French (https://www.transifex.com/tabbycat/teams/80723/fr/)\n"
"Language: fr\n"
=======
"PO-Revision-Date: 2019-07-26 00:45\n"
"Last-Translator: philip_tc\n"
"Language-Team: French\n"
"Language: fr_FR\n"
>>>>>>> b4fb6dfe
"MIME-Version: 1.0\n"
"Content-Type: text/plain; charset=UTF-8\n"
"Content-Transfer-Encoding: 8bit\n"
"Plural-Forms: nplurals=2; plural=(n > 1);\n"
"X-Generator: crowdin.com\n"
"X-Crowdin-Project: tabbycat\n"
"X-Crowdin-Language: fr\n"
"X-Crowdin-File: /develop/tabbycat/motions/locale/en/LC_MESSAGES/django.po\n"

#: motions/apps.py:7 motions/templates/public_division_motions.html:4
#: motions/templates/public_division_motions.html:5
#: motions/templates/public_motions.html:4
#: motions/templates/public_motions.html:5
msgid "Motions"
msgstr "Motions"

#: motions/models.py:9
msgid "sequence number"
msgstr "numéro de séquence"

#: motions/models.py:10
msgid "The order in which motions are displayed"
msgstr "L’ordre dans lequel les motions sont affichées"

#: motions/models.py:12
msgid "text"
msgstr "texte"

#: motions/models.py:13
msgid "The full motion e.g., \"This House would straighten all bananas\""
msgstr "La motion au complet, tel « Qu’il soit résolu que cette chambre redressera tous les bananes »"

#: motions/models.py:15
msgid "reference"
msgstr "référence"

#: motions/models.py:16
msgid "Shortcode for the motion, e.g., \"Bananas\""
msgstr "Forme courte de la motion, telle « Bananes »"

#: motions/models.py:18
msgid "info slide"
msgstr "diapositive d’information"

#: motions/models.py:19
msgid "The information slide for this topic; if it has one"
msgstr "La diapositive d’information pour cette motion, si elle en a"

#: motions/models.py:21
msgid "flagged"
msgstr "signalé"

#: motions/models.py:22
msgid "For WADL: Allows for particular motions to be flagged as contentious"
msgstr "Pour WADL: Permet certains motions d’être signalé comme controversée"

#: motions/models.py:24
msgid "round"
msgstr "tour"

#: motions/models.py:26
msgid "divisions"
msgstr "divisions"

#: motions/models.py:30 motions/models.py:42
msgid "motion"
msgstr "motion"

#: motions/models.py:31
msgid "motions"
msgstr "motions"

#: motions/models.py:40
msgid "debate team"
msgstr "débat-équipe"

#: motions/models.py:44
msgid "preferences"
msgstr "préférences"

#: motions/models.py:46
msgid "ballot submission"
msgstr "soumission de feuille"

#: motions/models.py:50
msgid "debate team motion preference"
msgstr "préférence de motion d'un débat-équipe"

#: motions/models.py:51
msgid "debate team motion preferences"
msgstr "préférences de motion d'un débat-équipe"

#: motions/statistics.py:88
msgid "extremely strong evidence"
msgstr "évidence très forte"

#: motions/statistics.py:89
msgid "strong evidence"
msgstr "évidence forte"

#: motions/statistics.py:90
msgid "moderate evidence"
msgstr "évidence modérément forte"

#: motions/statistics.py:91
msgid "weak evidence"
msgstr "évidence faible"

#: motions/statistics.py:92
msgid "very weak evidence"
msgstr "évidence très faible"

#: motions/statistics.py:93
msgid "extremely weak evidence"
msgstr "évidence extrêmement faible"

#: motions/statistics.py:116
msgid "balance inconclusive"
msgstr "équilibre non concluant"

#: motions/statistics.py:117
msgid "too few debates to get a meaningful statistic"
msgstr "trop peu de débats pour obtenir une statistique significative"

#: motions/statistics.py:125
#, python-format
msgid "imbalanced at %(level)s level"
msgstr "Non-équilibré avec un risque de %(level)s"

#: motions/statistics.py:126
#, python-format
msgid "χ² statistic is %(chisq).3f, providing %(evidence)s to suggest that this motion was imbalanced — at a %(level)s level of significance."
msgstr "La valeur de χ² est %(chisq).3f, donnant de l’%(evidence)s que cette motion n’était pas équilibré à un niveau de %(level)s de signification."

#: motions/statistics.py:131
msgid "probably balanced"
msgstr "probablement équilibré"

#: motions/statistics.py:132
#, python-format
msgid "χ² statistic is %(chisq).3f, providing insufficient evidence to suggest that this motion was imbalanced at any level of significance."
msgstr "La valeur de χ² est %(chisq).3f, ne donnant pas assez d’évidence pour suggérer que cette motion n’était équilibré à n’importe niveau de signification."

#: motions/templates/assign.html:4 motions/templates/assign.html:5
msgid "Assign Motions"
msgstr "Assigner les Motions"

#: motions/templates/assign.html:9
msgid "Back to Display"
msgstr "Retour"

#: motions/templates/assign.html:42
msgid "Save Motion Assignments"
msgstr "Sauvegarder"

#: motions/templates/motion_statistics.html:4
#: motions/templates/motion_statistics.html:5 motions/views.py:200
msgid "Motion Statistics"
msgstr "Statistiques des Motions"

#: motions/templates/motion_statistics.html:12
<<<<<<< HEAD
msgid ""
"The results data displayed here is presented without tests for statistical "
"significance. Correlations should not be automatically considered reliable; "
"particularly at small tournaments and during elimination rounds."
msgstr ""
=======
msgid "The results data displayed here is presented without tests for statistical significance. Correlations should not be automatically considered reliable; particularly at small tournaments and during elimination rounds."
msgstr "Les données des résultats sont présentés sans tests de signification statistique. Les corrélations ne devraient pas être considérés comme fiables sans réservation, surtout aux petits tournois et joutes éliminatoires."
>>>>>>> b4fb6dfe

#: motions/templates/motion_statistics.html:39
#: motions/templates/public_motions.html:31
msgid "View Info Slide"
msgstr "Voir la diapositive d'information"

#: motions/templates/motion_statistics_bp_elim.html:10
#, python-format
msgid "results from %(ndebates)s debate"
msgid_plural "results from %(ndebates)s debates"
msgstr[0] "résultats de %(ndebates)s débat"
msgstr[1] "résultats de %(ndebates)s débats"

#: motions/templates/motion_statistics_bp_elim.html:26
#, python-format
msgid "%(advancing)s of %(ndebates)s team on %(side)s (%(percentage)s%%) advanced"
msgid_plural "%(advancing)s of %(ndebates)s teams on %(side)s (%(percentage)s%%) advanced"
msgstr[0] "%(advancing)s de %(ndebates)s équipe du côté %(side)s (%(percentage)s%%) a avancé"
msgstr[1] "%(advancing)s de %(ndebates)s équipes du côté %(side)s (%(percentage)s%%) ont avancé"

#: motions/templates/motion_statistics_bp_elim.html:31
#, python-format
msgid "%(eliminated)s of %(ndebates)s team on %(side)s (%(percentage)s%%) were eliminated"
msgid_plural "%(eliminated)s of %(ndebates)s teams on %(side)s (%(percentage)s%%) were eliminated"
msgstr[0] "%(eliminated)s de %(ndebates)s équipe du côté %(side)s (%(percentage)s%%) a été éliminé"
msgstr[1] "%(eliminated)s de %(ndebates)s équipes du côté %(side)s (%(percentage)s%%) ont été éliminés"

#: motions/templates/motion_statistics_bp_elim.html:41
msgid "advanced"
msgstr "avançant"

#: motions/templates/motion_statistics_bp_elim.html:43
msgctxt "abbreviation for 'advanced', used when not enough space"
msgid "adv."
msgstr "avan."

#: motions/templates/motion_statistics_bp_elim.html:50
msgid "eliminated"
msgstr "éliminé"

#: motions/templates/motion_statistics_bp_elim.html:52
msgctxt "abbreviation for 'eliminated', used when not enough space"
msgid "elim."
msgstr "élim."

#: motions/templates/motion_statistics_bp_elim.html:58
#, python-format
msgid "%(side)s results distribution"
msgstr "Distribution des résultats pour %(side)s"

#: motions/templates/motion_statistics_bp_elim.html:72
#: motions/templates/motion_statistics_bp_prelim.html:138
msgid "No results for this motion"
msgstr "Aucun résultat pour cette motion"

#: motions/templates/motion_statistics_bp_prelim.html:13
msgid "Government"
msgstr "Gouvernement"

#: motions/templates/motion_statistics_bp_prelim.html:17
msgid "Opposition"
msgstr "Opposition"

#: motions/templates/motion_statistics_bp_prelim.html:21
msgid "Average Points per bench"
msgstr "Pointage moyenne par banc"

#: motions/templates/motion_statistics_bp_prelim.html:29
msgid "Opening"
msgstr "Avant"

#: motions/templates/motion_statistics_bp_prelim.html:33
msgid "Closing"
msgstr "Arrière"

#: motions/templates/motion_statistics_bp_prelim.html:37
msgid "Average Points per half"
msgstr "Pointage moyenne par rang"

#: motions/templates/motion_statistics_bp_prelim.html:60
#, python-format
msgid "average points per position (%(ndebates)s debate)"
msgid_plural "average points per position (%(ndebates)s debates)"
msgstr[0] "points en moyenne par position (%(ndebates)s débat)"
msgstr[1] "pointage moyenne par position (%(ndebates)s débats)"

#: motions/templates/motion_statistics_bp_prelim.html:78
#, python-format
msgid "%(count)s result for %(side)s (%(percentage)s%%) were for %(points)s points"
msgid_plural "%(count)s results for %(side)s (%(percentage)s%%) were for %(points)s points"
msgstr[0] "%(count)s résultat pour %(side)s (%(percentage)s%%) avait %(points)s points"
msgstr[1] "%(count)s résultats pour %(side)s (%(percentage)s%%) avaient %(points)s points"

#: motions/templates/motion_statistics_bp_prelim.html:90
msgid "1st"
msgstr "1e"

#: motions/templates/motion_statistics_bp_prelim.html:93
msgctxt "used when there isn't enough space to display '1st'"
msgid "1"
msgstr "1"

#: motions/templates/motion_statistics_bp_prelim.html:97
msgid "2nd"
msgstr "2e"

#: motions/templates/motion_statistics_bp_prelim.html:100
msgctxt "used when there isn't enough space to display '2nd'"
msgid "2"
msgstr "2"

#: motions/templates/motion_statistics_bp_prelim.html:104
msgid "3rd"
msgstr "3e"

#: motions/templates/motion_statistics_bp_prelim.html:107
msgctxt "used when there isn't enough space to display '3rd'"
msgid "3"
msgstr "3"

#: motions/templates/motion_statistics_bp_prelim.html:111
msgid "4th"
msgstr "4e"

#: motions/templates/motion_statistics_bp_prelim.html:114
msgctxt "used when there isn't enough space to display '4th'"
msgid "4"
msgstr "4"

#: motions/templates/motion_statistics_bp_prelim.html:124
#, python-format
msgid "%(side)s results"
msgstr "résultats de %(side)s"

#: motions/templates/motion_statistics_twoteam.html:31
#: motions/templates/motion_statistics_twoteam.html:38
#, python-format
msgid "%(count)s %(side)s win"
msgid_plural "%(count)s %(side)s wins"
msgstr[0] "%(count)s victoire %(side)s"
msgstr[1] "%(count)s victoires %(side)s"

#: motions/templates/motion_statistics_twoteam.html:53
msgid "No teams debated this motion"
msgstr "Aucun équipe n’a débattu cette motion"

#: motions/templates/motion_statistics_twoteam.html:91
#: motions/templates/motion_statistics_twoteam.html:98
#, python-format
msgid "%(count)s %(side)s veto"
msgid_plural "%(count)s %(side)s vetoes"
msgstr[0] "%(count)s véto %(side)s"
msgstr[1] "%(count)s vétos %(side)s"

#: motions/templates/motion_statistics_twoteam.html:113
msgid "No teams vetoed this motion"
msgstr "Aucun équipe n’a veto cette motion"

#: motions/templates/motions_edit.html:4 motions/templates/motions_edit.html:10
msgid "Edit Motion"
msgid_plural "Edit Motions"
msgstr[0] "Modifier la motion"
msgstr[1] "Modifier les motions"

#: motions/templates/motions_edit.html:18
msgid "Display Draw"
msgstr "Afficher le tirage"

#: motions/templates/motions_edit.html:23
msgid "Assign Motions to Divisions"
msgstr "Désigner des motions aux divisions"

#: motions/templates/motions_edit.html:61
msgid "Save Motion"
msgid_plural "Save Motions"
msgstr[0] "Enregistrer la motion"
msgstr[1] "Enregistrer les motions"

#: motions/templates/motions_info.html:8
msgid "Info Slide"
msgstr "Diapositive d'information"

#: motions/templates/public_division_motions.html:10
msgid "No motions have been released yet."
msgstr "Aucune motion n’a encore été distribuée."

#: motions/templates/public_division_motions.html:24
msgid "RSeq"
msgstr "JSeq"

#: motions/templates/public_division_motions.html:25
msgid "Round"
msgstr "joute"

#: motions/templates/public_division_motions.html:26
msgid "Reference"
msgstr "Référence"

#: motions/templates/public_division_motions.html:27
msgid "Venue(s)"
msgstr "Salle(s)"

#: motions/templates/public_division_motions.html:28
msgid "Divisions"
msgstr "Divisions"

#: motions/templates/public_division_motions.html:29
msgid "Text"
msgstr "Texte"

#: motions/templates/public_division_motions.html:31
msgid "Contentious"
msgstr "Controversée"

#: motions/templates/public_motions.html:39
msgid "There are no motions available for this round."
msgstr "Il n'y a aucune motion disponible dans cette joute."

#: motions/templates/public_motions.html:45
msgid "The motions for this round have not been released."
msgstr "Les motions de cette joute n'ont pas encore été publiées."

#: motions/templates/public_motions.html:50
msgid "The motion for this round has not been released."
msgstr "La motion de cette joute n'a pas encore été publiée."

#: motions/templates/show.html:16
#, python-format
msgid "Reveal Info Slide for %(round_name)s"
msgid_plural "Reveal Info Slides for %(round_name)s"
msgstr[0] "Révéler la diapositive d'information de %(round_name)s"
msgstr[1] "Révéler les diapositives d'information de %(round_name)s"

#: motions/templates/show.html:24
#, python-format
msgid "Reveal Motion for %(round_name)s"
msgid_plural "Reveal Motions for %(round_name)s"
msgstr[0] "Révéler la motion de %(round_name)s"
msgstr[1] "Révéler les motions de %(round_name)s"

#: motions/templates/show.html:41
msgid "There are no motions for this round entered into Tabbycat."
msgstr "Aucune motion pour cette joute a été enregistrée dans Tabbycat."

#: motions/views.py:104
msgid "The motion has been saved."
msgstr "La motion a été enregistrée."

#: motions/views.py:106
#, python-format
msgid "%(count)d motion has been saved."
msgid_plural "%(count)d motions have been saved."
msgstr[0] "%(count)d motions a été enregistrée."
msgstr[1] "%(count)d motions ont été enregistrées."

#: motions/views.py:111
#, python-format
msgid "%(count)d motion has been deleted."
msgid_plural "%(count)d motions have been deleted."
msgstr[0] "%(count)d motions a été supprimée."
msgstr[1] "%(count)d motions ont été supprimées."

#: motions/views.py:153
msgid "Released the motion(s)."
msgstr "Vous avez publié la ou les motions."

#: motions/views.py:160
msgid "Unreleased the motion(s)."
msgstr "Vous avez retiré la ou les motion(s)."

#: motions/views.py:184
msgid "Round Motions"
msgstr "Motions de Joute"
<|MERGE_RESOLUTION|>--- conflicted
+++ resolved
@@ -3,17 +3,10 @@
 "Project-Id-Version: tabbycat\n"
 "Report-Msgid-Bugs-To: \n"
 "POT-Creation-Date: 2019-07-21 05:14-0700\n"
-<<<<<<< HEAD
-"PO-Revision-Date: 2018-11-01 22:26-0400\n"
-"Last-Translator: Étienne Beaulé <beauleetienne0@gmail.com>\n"
-"Language-Team: French (https://www.transifex.com/tabbycat/teams/80723/fr/)\n"
-"Language: fr\n"
-=======
 "PO-Revision-Date: 2019-07-26 00:45\n"
 "Last-Translator: philip_tc\n"
 "Language-Team: French\n"
 "Language: fr_FR\n"
->>>>>>> b4fb6dfe
 "MIME-Version: 1.0\n"
 "Content-Type: text/plain; charset=UTF-8\n"
 "Content-Transfer-Encoding: 8bit\n"
@@ -175,16 +168,8 @@
 msgstr "Statistiques des Motions"
 
 #: motions/templates/motion_statistics.html:12
-<<<<<<< HEAD
-msgid ""
-"The results data displayed here is presented without tests for statistical "
-"significance. Correlations should not be automatically considered reliable; "
-"particularly at small tournaments and during elimination rounds."
-msgstr ""
-=======
 msgid "The results data displayed here is presented without tests for statistical significance. Correlations should not be automatically considered reliable; particularly at small tournaments and during elimination rounds."
 msgstr "Les données des résultats sont présentés sans tests de signification statistique. Les corrélations ne devraient pas être considérés comme fiables sans réservation, surtout aux petits tournois et joutes éliminatoires."
->>>>>>> b4fb6dfe
 
 #: motions/templates/motion_statistics.html:39
 #: motions/templates/public_motions.html:31
