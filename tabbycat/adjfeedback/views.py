--- conflicted
+++ resolved
@@ -71,7 +71,6 @@
         t = self.get_tournament()
         adjudicators = self.get_adjudicators()
         weight = t.current_round.feedback_weight
-<<<<<<< HEAD
 
         kwargs['c_breaking'] = adjudicators.filter(breaking=True).count()
         kwargs['c_total'] = adjudicators.count()
@@ -99,14 +98,11 @@
 
         kwargs['test_percent'] = (1.0 - weight) * 100
         kwargs['feedback_percent'] = weight * 100
-=======
+
+        # Adjudicators with scores outside the score range
         scores = [a.weighted_score(weight) for a in adjudicators]
-        kwargs['c_trainees'] = [x < t.pref('adj_min_voting_score') for x in scores].count(True)
-
-        # Adjudicators with scores outside the score range
         kwargs['nadjs_outside_range'] = [x < t.pref('adj_min_score') or
                 x > t.pref('adj_max_score') for x in scores].count(True)
->>>>>>> a65d771c
 
         return super().get_context_data(**kwargs)
 
