"""Email generator functions

These functions assemble the necessary arguments to be parsed in email templates
to be sent to relevant parties. All these functions return a tuple with the first
element being a context dictionary with the available variables to be parsed in
the message. The second element is the Person object. All these functions are
called by NotificationQueueConsumer, which inserts the variables into a message,
using the participant object to fetch their email address and to record.

Objects should be fetched from the database here as it is an asyncronous process,
thus the object itself cannot be passed.
"""

from django.utils import formats
from django.utils.safestring import mark_safe
from django.utils.translation import gettext as _

from adjallocation.allocation import AdjudicatorAllocation
from draw.models import Debate
<<<<<<< HEAD
from results.result import ConsensusDebateResultWithScores, DebateResult, DebateResultByAdjudicatorWithScores
from results.utils import side_and_position_names
=======
>>>>>>> 603ae8d5
from options.utils import use_team_code_names
from participants.models import Person
from participants.prefetch import populate_win_counts
from results.result import BaseConsensusDebateResultWithSpeakers, DebateResult, VotingDebateResult
from results.utils import side_and_position_names
from tournaments.models import Round, Tournament


adj_position_names = {
    AdjudicatorAllocation.POSITION_CHAIR: _("the chair"),
    AdjudicatorAllocation.POSITION_ONLY: _("the only"),
    AdjudicatorAllocation.POSITION_PANELLIST: _("a panellist"),
    AdjudicatorAllocation.POSITION_TRAINEE: _("a trainee"),
}


def _assemble_panel(adjs):
    adj_string = []
    for adj, pos in adjs:
        adj_string.append("%s (%s)" % (adj.name, adj_position_names[pos]))

    return ", ".join(adj_string)


def adjudicator_assignment_email_generator(to, url, round_id):
    emails = []
    round = Round.objects.get(id=round_id)
    tournament = round.tournament
    draw = round.debate_set_with_prefetches(speakers=False).all()
    use_codes = use_team_code_names(tournament, False)

    for debate in draw:
        matchup = debate.matchup_codes if use_codes else debate.matchup
        context = {
            'ROUND': round.name,
            'VENUE': debate.venue.display_name if debate.venue is not None else _("TBA"),
            'PANEL': _assemble_panel(debate.adjudicators.with_positions()),
            'DRAW': matchup,
        }

        for adj, pos in debate.adjudicators.with_positions():
            try:
                to.remove(adj.id)
            except ValueError:
                continue

            context_user = context.copy()
            context_user['USER'] = adj.name
            context_user['POSITION'] = adj_position_names[pos]

            if adj.url_key:
                context_user['URL'] = url + adj.url_key + '/'

            emails.append((context_user, adj))

    return emails


def randomized_url_email_generator(to, url, tournament_id):
    emails = []
    tournament = Tournament.objects.get(id=tournament_id)

    for instance in tournament.participants:
        try:
            to.remove(instance.id)
        except ValueError:
            continue
        url_ind = url + instance.url_key + '/'

        variables = {'USER': instance.name, 'URL': url_ind, 'KEY': instance.url_key, 'TOURN': str(tournament)}

        emails.append((variables, instance))

    return emails


def ballots_email_generator(to, debate_id):
    emails = []
    debate = Debate.objects.get(id=debate_id)
    tournament = debate.round.tournament
    results = DebateResult(debate.confirmed_ballot)
    round_name = _("%(tournament)s %(round)s @ %(room)s") % {'tournament': str(tournament),
                                                             'round': debate.round.name, 'room': debate.venue.name}

    use_codes = use_team_code_names(debate.round.tournament, False)

    def _create_ballot(result, scoresheet):
        ballot = "<ul>"

        for side, (side_name, pos_names) in zip(tournament.sides, side_and_position_names(tournament)):
            side_string = ""
            if tournament.pref('teams_in_debate') == 'bp':
                side_string += _("<li>%(side)s: %(team)s (%(points)d points with %(speaks)s total speaks)")
                points = 4 - scoresheet.rank(side)
            else:
<<<<<<< HEAD
                side_string += _("<li>%(side)s: %(team)s (%(points)s - %(speaks)d total speaks)")
                points = _("Win") if side in scoresheet.winners() else _("Loss")
=======
                side_string += _("<li>%(side)s: %(team)s (%(points)s - %(speaks)s total speaks)")
                points = _("Win") if side == scoresheet.winner() else _("Loss")
>>>>>>> 603ae8d5

            ballot += side_string % {
                'side': side_name,
                'team': result.debateteams[side].team.code_name if use_codes else result.debateteams[side].team.short_name,
                'speaks': formats.localize(scoresheet.get_total(side)),
                'points': points,
            }

            ballot += "<ul>"

            for pos, pos_name in zip(tournament.positions, pos_names):
                ballot += _("<li>%(pos)s: %(speaker)s (%(score)s)</li>") % {
                    'pos': pos_name,
                    'speaker': result.get_speaker(side, pos).name,
                    'score': formats.localize(scoresheet.get_score(side, pos)),
                }

            ballot += "</ul></li>"

        ballot += "</ul>"

        return mark_safe(ballot)

    if isinstance(results, DebateResultByAdjudicatorWithScores):
        for (adj, ballot) in results.scoresheets.items():
            if adj.email is None:
                continue

            context = {'DEBATE': round_name, 'USER': adj.name, 'SCORES': _create_ballot(results, ballot)}
            emails.append((context, adj))
    elif isinstance(results, ConsensusDebateResultWithScores):
        context = {'DEBATE': round_name, 'SCORES': _create_ballot(results, results.scoresheet)}

        for adj in debate.debateadjudicator_set.all():
            if adj.adjudicator.email is None:
                continue

            context_user = context.copy()
            context_user['USER'] = adj.adjudicator.name

            emails.append((context_user, adj.adjudicator))

    return emails


def standings_email_generator(to, url, round_id):
    emails = []
    round = Round.objects.get(id=round_id)
    tournament = round.tournament

    teams = round.active_teams.prefetch_related('speaker_set')
    populate_win_counts(teams)

    context = {
        'TOURN': str(tournament),
        'ROUND': round.name,
        'URL': url if tournament.pref('public_team_standings') else "",
    }

    for team in teams:
        context_team = context.copy()
        context_team['POINTS'] = str(team.points_count)
        context_team['TEAM'] = team.short_name

        for speaker in team.speaker_set.all():
            try:
                to.remove(speaker.id)
            except ValueError:
                continue

            context_user = context_team.copy()
            context_user['USER'] = speaker.name

            emails.append((context_user, speaker))

    return emails


def motion_release_email_generator(to, round_id):
    emails = []
    round = Round.objects.get(id=round_id)

    def _create_motion_list():
        motion_list = "<ul>"
        for motion in round.motion_set.all():
            motion_list += _("<li>%(text)s (%(ref)s)</li>") % {'text': motion.text, 'ref': motion.reference}

            if motion.info_slide:
                motion_list += "   %s\n" % (motion.info_slide)

        motion_list += "</ul>"

        return mark_safe(motion_list)

    context = {
        'TOURN': str(round.tournament),
        'ROUND': round.name,
        'MOTIONS': _create_motion_list(),
    }

    people = Person.objects.filter(id__in=to)
    for person in people:
        context_user = context.copy()
        context_user['USER'] = person.name

        emails.append((context_user, person))

    return emails


def team_speaker_email_generator(to, tournament_id):
    emails = []
    tournament = Tournament.objects.get(id=tournament_id)

    for team in tournament.team_set.all().prefetch_related('speaker_set', 'break_categories').select_related('institution'):
        context = {
            'TOURN': str(tournament),
            'SHORT': team.short_name,
            'LONG': team.long_name,
            'CODE': team.code_name,
            'BREAK': _(", ").join([breakq.name for breakq in team.break_categories.all()]),
            'SPEAKERS': _(", ").join([p.name for p in team.speaker_set.all()]),
            'INSTITUTION': str(team.institution),
            'EMOJI': team.emoji,
        }

        for speaker in team.speakers:
            try:
                to.remove(speaker.id)
            except ValueError:
                continue

            context_user = context.copy()
            context_user['USER'] = speaker.name

            emails.append((context_user, speaker))

    return emails


def team_draw_email_generator(to, url, round_id):
    emails = []
    round = Round.objects.get(id=round_id)
    tournament = round.tournament
    draw = round.debate_set_with_prefetches(speakers=True).all()
    use_codes = use_team_code_names(tournament, False)

    for debate in draw:
        matchup = debate.matchup_codes if use_codes else debate.matchup
        context = {
            'ROUND': round.name,
            'VENUE': debate.venue.name,
            'PANEL': _assemble_panel(debate.adjudicators.with_positions()),
            'DRAW': matchup,
        }

        for dt in debate.debateteam_set.all():
            context_team = context.copy()
            context_team['TEAM'] = dt.team.code_name if use_codes else dt.team.short_name
            context_team['SIDE'] = dt.get_side_name(tournament=tournament)

            for speaker in dt.team.speakers:
                try:
                    to.remove(speaker.id)
                except ValueError:
                    continue

                context_user = context_team.copy()
                context_user['USER'] = speaker.name

                emails.append((context_user, speaker))

    return emails<|MERGE_RESOLUTION|>--- conflicted
+++ resolved
@@ -17,15 +17,10 @@
 
 from adjallocation.allocation import AdjudicatorAllocation
 from draw.models import Debate
-<<<<<<< HEAD
-from results.result import ConsensusDebateResultWithScores, DebateResult, DebateResultByAdjudicatorWithScores
-from results.utils import side_and_position_names
-=======
->>>>>>> 603ae8d5
 from options.utils import use_team_code_names
 from participants.models import Person
 from participants.prefetch import populate_win_counts
-from results.result import BaseConsensusDebateResultWithSpeakers, DebateResult, VotingDebateResult
+from results.result import ConsensusDebateResultWithScores, DebateResult, DebateResultByAdjudicatorWithScores
 from results.utils import side_and_position_names
 from tournaments.models import Round, Tournament
 
@@ -117,13 +112,8 @@
                 side_string += _("<li>%(side)s: %(team)s (%(points)d points with %(speaks)s total speaks)")
                 points = 4 - scoresheet.rank(side)
             else:
-<<<<<<< HEAD
-                side_string += _("<li>%(side)s: %(team)s (%(points)s - %(speaks)d total speaks)")
+                side_string += _("<li>%(side)s: %(team)s (%(points)s - %(speaks)s total speaks)")
                 points = _("Win") if side in scoresheet.winners() else _("Loss")
-=======
-                side_string += _("<li>%(side)s: %(team)s (%(points)s - %(speaks)s total speaks)")
-                points = _("Win") if side == scoresheet.winner() else _("Loss")
->>>>>>> 603ae8d5
 
             ballot += side_string % {
                 'side': side_name,
