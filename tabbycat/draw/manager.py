import random

from django.utils.translation import ugettext as _

from participants.utils import get_side_counts
from tournaments.models import Round
from standings.teams import TeamStandingsGenerator

from .models import Debate, DebateTeam
from .generator import DrawError, DrawGenerator, Pairing

OPTIONS_TO_CONFIG_MAPPING = {
    "avoid_institution"     : "draw_rules__avoid_same_institution",
    "avoid_history"         : "draw_rules__avoid_team_history",
    "history_penalty"       : "draw_rules__team_history_penalty",
    "institution_penalty"   : "draw_rules__team_institution_penalty",
    "side_allocations"      : "draw_rules__draw_side_allocations",
    "avoid_conflicts"       : "draw_rules__draw_avoid_conflicts",
    "odd_bracket"           : "draw_rules__draw_odd_bracket",
    "pairing_method"        : "draw_rules__draw_pairing_method",
    "pullup"                : "draw_rules__bp_pullup_distribution",
    "position_cost"         : "draw_rules__bp_position_cost",
    "assignment_method"     : "draw_rules__bp_assignment_method",
    "renyi_order"           : "draw_rules__bp_renyi_order",
    "exponent"              : "draw_rules__bp_position_cost_exponent",
}


def DrawManager(round, active_only=True):  # noqa: N802 (factory function)
    teams_in_debate = round.tournament.pref('teams_in_debate')
    try:
        klass = DRAW_MANAGER_CLASSES[(teams_in_debate, round.draw_type)]
    except KeyError:
        if teams_in_debate == 'two':
            raise DrawError(_("The draw type %(type)s can't be used with two-team formats.") % {'type': round.get_draw_type_display()})
        elif teams_in_debate == 'bp':
            raise DrawError(_("The draw type %(type)s can't be used with British Parliamentary.") % {'type': round.get_draw_type_display()})
        else:
            raise DrawError("Unrecognised teams in debate option: %s" % teams_in_debate)
    return klass(round, active_only)


class BaseDrawManager:
    """Creates, modifies and retrieves relevant Debate objects relating to a draw."""

    def __init__(self, round, active_only=True):
        self.round = round
        self.teams_in_debate = self.round.tournament.pref('teams_in_debate')
        self.active_only = active_only

    def get_relevant_options(self):
        if self.teams_in_debate == 'two':
            return ["avoid_institution", "avoid_history", "history_penalty", "institution_penalty"]
        else:
            return []

    def get_teams(self):
        if self.active_only:
            return self.round.active_teams.all()
        else:
            return self.round.tournament.team_set.all()

    def get_results(self):
        # Only needed for EliminationDrawManager
        return None

    def get_rrseq(self):
        # Only needed for RoundRobinDrawManager
        return None

    def _populate_side_counts(self, teams):
        sides = self.round.tournament.sides

        if self.round.prev:
            prev_seq = self.round.prev.seq
            side_counts = get_side_counts(teams, sides, prev_seq)
            for team in teams:
                team.side_counts = side_counts[team.id]
        else:
            for team in teams:
                team.side_counts = [0] * len(sides)

    def _populate_team_side_allocations(self, teams):
        tsas = dict()
        for tsa in self.round.teamsideallocation_set.all():
            tsas[tsa.team] = tsa.side
        for team in teams:
            if team in tsas:
                team.allocated_side = tsas[team]

    def _make_debates(self, pairings):
        random.shuffle(pairings)  # to avoid IDs indicating room ranks

        for pairing in pairings:
            debate = Debate(round=self.round)
            debate.division = pairing.division
            debate.bracket = pairing.bracket
            debate.room_rank = pairing.room_rank
            debate.flags = ",".join(pairing.flags)  # comma-separated list
            debate.save()

<<<<<<< HEAD
            for team, side in zip(pairing.teams, self.round.tournament.sides):
                DebateTeam.objects.create(debate=debate, team=team, side=side)
=======
            aff, neg = pairing.teams
            DebateTeam(debate=debate, team=aff, side=DebateTeam.SIDE_AFFIRMATIVE,
                flags=",".join(pairing.get_team_flags(aff))).save()
            DebateTeam(debate=debate, team=neg, side=DebateTeam.SIDE_NEGATIVE,
                flags=",".join(pairing.get_team_flags(neg))).save()
>>>>>>> c9f38432

    def delete(self):
        self.round.debate_set.all().delete()

    def create(self):
        """Generates a draw and populates the database with it."""

        if self.round.draw_status != Round.STATUS_NONE:
            raise RuntimeError("Tried to create a draw on round that already has a draw")

        self.delete()

        options = dict()
        for key in self.get_relevant_options():
            options[key] = self.round.tournament.preferences[OPTIONS_TO_CONFIG_MAPPING[key]]
        if options.get("side_allocations") == "manual-ballot":
            options["side_allocations"] = "balance"

        teams = self.get_teams()
        results = self.get_results()
        rrseq = self.get_rrseq()

        self._populate_side_counts(teams)
        if options.get("side_allocatons") == "preallocated":
            self._populate_team_side_allocations(teams)

        drawer = DrawGenerator(self.teams_in_debate, self.draw_type, teams,
                results=results, rrseq=rrseq, **options)
        pairings = drawer.generate()
        self._make_debates(pairings)
        self.round.draw_status = Round.STATUS_DRAFT
        self.round.save()


class RandomDrawManager(BaseDrawManager):
    draw_type = "random"

    def get_relevant_options(self):
        options = super().get_relevant_options()
        if self.teams_in_debate == 'two':
            options.extend(["avoid_conflicts", "side_allocations"])
        return options


class ManualDrawManager(BaseDrawManager):
    draw_type = "manual"


class PowerPairedDrawManager(BaseDrawManager):
    draw_type = "power_paired"

    def get_relevant_options(self):
        options = super().get_relevant_options()
        if self.teams_in_debate == 'two':
            options.extend(["avoid_conflicts", "odd_bracket", "pairing_method", "side_allocations"])
        elif self.teams_in_debate == 'bp':
            options.extend(["pullup", "position_cost", "assignment_method", "renyi_order", "exponent"])
        return options

    def get_teams(self):
        """Get teams in ranked order."""
        metrics = self.round.tournament.pref('team_standings_precedence')
        generator = TeamStandingsGenerator(metrics, ('rank', 'subrank'), tiebreak="random")
        standings = generator.generate(super().get_teams(), round=self.round.prev)

        ranked = []
        for standing in standings:
            team = standing.team
            team.points = next(standing.itermetrics())
            ranked.append(team)

        return ranked


class RoundRobinDrawManager(BaseDrawManager):
    draw_type = "round_robin"

    def get_rrseq(self):
        prior_rrs = list(self.round.tournament.round_set.filter(draw_type=Round.DRAW_ROUNDROBIN).order_by('seq'))
        try:
            rr_seq = prior_rrs.index(self.round) + 1 # Dont 0-index
        except ValueError:
            raise RuntimeError("Tried to calculate an effective round robin seq but couldn't")

        return rr_seq


class BaseEliminationDrawManager(BaseDrawManager):
    def get_teams(self):
        breaking_teams = self.round.break_category.breakingteam_set_competing.order_by(
                'break_rank').select_related('team')
        return [bt.team for bt in breaking_teams]


class FirstEliminationDrawManager(BaseEliminationDrawManager):
    draw_type = "first_elimination"


class EliminationDrawManager(BaseEliminationDrawManager):
    draw_type = "elimination"

    def get_results(self):
        last_round = self.round.break_category.round_set.filter(seq__lt=self.round.seq).order_by('-seq').first()
        debates = last_round.debate_set.all()
        result = [Pairing.from_debate(debate) for debate in debates]
        return result


DRAW_MANAGER_CLASSES = {
    ('two', Round.DRAW_RANDOM): RandomDrawManager,
    ('two', Round.DRAW_POWERPAIRED): PowerPairedDrawManager,
    ('two', Round.DRAW_ROUNDROBIN): RoundRobinDrawManager,
    ('two', Round.DRAW_MANUAL): ManualDrawManager,
    ('two', Round.DRAW_FIRSTBREAK): FirstEliminationDrawManager,
    ('two', Round.DRAW_BREAK): EliminationDrawManager,
    ('bp', Round.DRAW_RANDOM): RandomDrawManager,
    ('bp', Round.DRAW_MANUAL): ManualDrawManager,
    ('bp', Round.DRAW_POWERPAIRED): PowerPairedDrawManager,
}<|MERGE_RESOLUTION|>--- conflicted
+++ resolved
@@ -99,16 +99,9 @@
             debate.flags = ",".join(pairing.flags)  # comma-separated list
             debate.save()
 
-<<<<<<< HEAD
             for team, side in zip(pairing.teams, self.round.tournament.sides):
-                DebateTeam.objects.create(debate=debate, team=team, side=side)
-=======
-            aff, neg = pairing.teams
-            DebateTeam(debate=debate, team=aff, side=DebateTeam.SIDE_AFFIRMATIVE,
-                flags=",".join(pairing.get_team_flags(aff))).save()
-            DebateTeam(debate=debate, team=neg, side=DebateTeam.SIDE_NEGATIVE,
-                flags=",".join(pairing.get_team_flags(neg))).save()
->>>>>>> c9f38432
+                DebateTeam.objects.create(debate=debate, team=team, side=side,
+                        flags=",".join(pairing.get_team_flags(team)))
 
     def delete(self):
         self.round.debate_set.all().delete()
