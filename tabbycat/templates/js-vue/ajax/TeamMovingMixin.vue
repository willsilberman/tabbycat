<script>
import MovingMixin from '../ajax/MovingMixin.vue'
import _ from 'lodash'

export default {
  mixins: [MovingMixin],
  methods: {
    debateCheckIfShouldSave(debate) {
      var presentTeams = _.filter(debate.debateTeams, function(dt) {
        return dt.team !== null;
      })
      if (debate.debateTeams.length === presentTeams.length) {
        console.log('saving debate with all teams', debate)
        return true
      } else {
        return false
      }
    },
    saveMoveForType(teamId, fromDebate, toDebate, toPosition) {
      var team = this.allTeamsById[teamId]
<<<<<<< HEAD
      var fromDebateTeam = this.findDebateTeamInDebateByTeam(team, fromDebate)
      var toDebateTeam = this.findDebateTeamInDebateBySide(toPosition, toDebate)

      console.log('team', team, 'from', fromDebateTeam, 'to', toPosition)

      // Data Logic
      if (toDebate === 'unused') {
        fromDebateTeam.team = null
        this.unallocatedItems.push(team) // Need to push; not append
        // Update front end otherwise teams wont appear removed
        this.$set(this.debatesById[fromDebate.id], 'debateTeams',
                  fromDebate.debateTeams)
      }

      if (fromDebate === 'unused') {
        if (toDebateTeam.team !== null) {
          this.unallocatedItems.push(toDebateTeam.team) // If replacing a team
        }
        toDebateTeam.team = team
        this.unallocatedItems.splice(this.unallocatedItems.indexOf(team), 1)
      }

      if (toDebate !== 'unused' && fromDebate !== 'unused') {
        if (toDebateTeam.team !== null) {
          fromDebateTeam.team = toDebateTeam.team // If replacing a team (swap)
=======

      if (toDebate !== 'unused' && fromDebate !== 'unused') {

        // Moving from one debate to another
        var fromPosition = _.findKey(fromDebate.teams, team);
        if (toDebate.teams[toPosition]) {
          // Replacing a team
          fromDebate.teams[fromPosition] = toDebate.teams[toPosition]
>>>>>>> 9752b48f
        } else {
          fromDebateTeam.team = null // If not replacing a team
          console.log('set to null', fromDebateTeam)
          // Update front end otherwise teams wont appear removed
          this.$set(this.debatesById[fromDebate.id], 'debateTeams',
                    fromDebate.debateTeams)
        }
<<<<<<< HEAD
        toDebateTeam.team = team
        console.log('set to new team', toDebateTeam)
=======
        // Set the move and update the front end
        toDebate.teams[toPosition] = team
        this.$set(this.debatesById[toDebate.id], 'teams', toDebate.teams)

      } else if (toDebate === 'unused') {

        // Moving to the unused area
        var fromPosition = _.findKey(fromDebate.teams, team);
        delete fromDebate.teams[fromPosition]
        this.unallocatedItems.push(team) // Need to push; not append
        // Update front end otherwise teams wont appear removed
        this.$set(this.debatesById[fromDebate.id], 'teams', fromDebate.teams)

      } else if (fromDebate === 'unused') {

        // Moving to a debate
        if (toDebate.teams[toPosition]) {
          // If replacing a team move them to unused
          this.unallocatedItems.push(toDebate.teams[toPosition])
        }
        // Set the move and update the front end
        toDebate.teams[toPosition] = team
        this.$set(this.debatesById[toDebate.id], 'teams', toDebate.teams)
        // Remove from unallocated
        this.unallocatedItems.splice(this.unallocatedItems.indexOf(team), 1)

>>>>>>> 9752b48f
      }

      // Saving
      var debatesToSave = this.determineDebatesToSave(fromDebate, toDebate)
      // Note: Don't care about locking/restoring state for debate teams
      // saving or not saving; so addToUnused/removeFromUnused are blank here
      this.postModifiedDebates(debatesToSave, null, null, null, 'debate teams of ')
    },
  }
}
</script><|MERGE_RESOLUTION|>--- conflicted
+++ resolved
@@ -10,7 +10,6 @@
         return dt.team !== null;
       })
       if (debate.debateTeams.length === presentTeams.length) {
-        console.log('saving debate with all teams', debate)
         return true
       } else {
         return false
@@ -18,80 +17,38 @@
     },
     saveMoveForType(teamId, fromDebate, toDebate, toPosition) {
       var team = this.allTeamsById[teamId]
-<<<<<<< HEAD
       var fromDebateTeam = this.findDebateTeamInDebateByTeam(team, fromDebate)
       var toDebateTeam = this.findDebateTeamInDebateBySide(toPosition, toDebate)
 
-      console.log('team', team, 'from', fromDebateTeam, 'to', toPosition)
+      if (toDebate !== 'unused' && fromDebate !== 'unused') {
+        // Moving from one debate to another
+        if (toDebateTeam.team !== null) {
+          fromDebateTeam.team = toDebateTeam.team // If replacing a team (swap)
+        } else {
+          fromDebateTeam.team = null // If not replacing a team
+          // Update front end otherwise teams wont appear removed
+          this.$set(this.debatesById[fromDebate.id], 'debateTeams',
+                    fromDebate.debateTeams)
+        }
+        toDebateTeam.team = team
 
-      // Data Logic
-      if (toDebate === 'unused') {
+      } else if (fromDebate === 'unused') {
+        // Moving to a debate
+        if (toDebateTeam.team !== null) {
+          this.unallocatedItems.push(toDebateTeam.team) // If replacing a team
+        }
+        toDebateTeam.team = team
+        this.unallocatedItems.splice(this.unallocatedItems.indexOf(team), 1)
+        this.$set(this.debatesById[toDebate.id], 'debateTeams',
+                  toDebate.debateTeams)
+
+      } else if (toDebate === 'unused') {
+        // Moving to the unused area
         fromDebateTeam.team = null
         this.unallocatedItems.push(team) // Need to push; not append
         // Update front end otherwise teams wont appear removed
         this.$set(this.debatesById[fromDebate.id], 'debateTeams',
                   fromDebate.debateTeams)
-      }
-
-      if (fromDebate === 'unused') {
-        if (toDebateTeam.team !== null) {
-          this.unallocatedItems.push(toDebateTeam.team) // If replacing a team
-        }
-        toDebateTeam.team = team
-        this.unallocatedItems.splice(this.unallocatedItems.indexOf(team), 1)
-      }
-
-      if (toDebate !== 'unused' && fromDebate !== 'unused') {
-        if (toDebateTeam.team !== null) {
-          fromDebateTeam.team = toDebateTeam.team // If replacing a team (swap)
-=======
-
-      if (toDebate !== 'unused' && fromDebate !== 'unused') {
-
-        // Moving from one debate to another
-        var fromPosition = _.findKey(fromDebate.teams, team);
-        if (toDebate.teams[toPosition]) {
-          // Replacing a team
-          fromDebate.teams[fromPosition] = toDebate.teams[toPosition]
->>>>>>> 9752b48f
-        } else {
-          fromDebateTeam.team = null // If not replacing a team
-          console.log('set to null', fromDebateTeam)
-          // Update front end otherwise teams wont appear removed
-          this.$set(this.debatesById[fromDebate.id], 'debateTeams',
-                    fromDebate.debateTeams)
-        }
-<<<<<<< HEAD
-        toDebateTeam.team = team
-        console.log('set to new team', toDebateTeam)
-=======
-        // Set the move and update the front end
-        toDebate.teams[toPosition] = team
-        this.$set(this.debatesById[toDebate.id], 'teams', toDebate.teams)
-
-      } else if (toDebate === 'unused') {
-
-        // Moving to the unused area
-        var fromPosition = _.findKey(fromDebate.teams, team);
-        delete fromDebate.teams[fromPosition]
-        this.unallocatedItems.push(team) // Need to push; not append
-        // Update front end otherwise teams wont appear removed
-        this.$set(this.debatesById[fromDebate.id], 'teams', fromDebate.teams)
-
-      } else if (fromDebate === 'unused') {
-
-        // Moving to a debate
-        if (toDebate.teams[toPosition]) {
-          // If replacing a team move them to unused
-          this.unallocatedItems.push(toDebate.teams[toPosition])
-        }
-        // Set the move and update the front end
-        toDebate.teams[toPosition] = team
-        this.$set(this.debatesById[toDebate.id], 'teams', toDebate.teams)
-        // Remove from unallocated
-        this.unallocatedItems.splice(this.unallocatedItems.indexOf(team), 1)
-
->>>>>>> 9752b48f
       }
 
       // Saving
