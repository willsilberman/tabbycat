--- conflicted
+++ resolved
@@ -57,22 +57,9 @@
 .vue-sortable {
 
   .vue-sort-key {
-<<<<<<< HEAD
-
-    .sorting-placeholder-for-width { // Prevent tables from jumping on hover
-      width: 18px;
-      margin-left: -6px;
-      display: inline-block;
-    }
-
-    .feather {
-      margin-left: -6px;
-    }
-=======
     width: 16px;
     height: 18px;
     display: inline-block;
->>>>>>> a063c9b5
   }
 
   // By default don't show if not hovering or active
