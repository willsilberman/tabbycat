<<<<<<< HEAD
# Tabbycat translations, privateurls module
# Copyright (C) 2018 Tabbycat developers and translators
# This file is distributed under the same license as the Tabbycat package.
# Chuan-Zheng Lee <czlee@stanford.edu>, 2018
#
#, fuzzy
=======
>>>>>>> b4fb6dfe
msgid ""
msgstr ""
"Project-Id-Version: tabbycat\n"
"Report-Msgid-Bugs-To: \n"
"POT-Creation-Date: 2019-07-21 05:14-0700\n"
<<<<<<< HEAD
"PO-Revision-Date: YEAR-MO-DA HO:MI+ZONE\n"
"Last-Translator: Subaru Arakane <zettaileido@gmail.com>, 2018\n"
"Language-Team: Japanese (https://www.transifex.com/tabbycat-jp/teams/86216/"
"ja/)\n"
"Language: ja\n"
=======
"PO-Revision-Date: 2019-07-21 12:18\n"
"Last-Translator: philip_tc\n"
"Language-Team: Japanese\n"
"Language: ja_JP\n"
>>>>>>> b4fb6dfe
"MIME-Version: 1.0\n"
"Content-Type: text/plain; charset=UTF-8\n"
"Content-Transfer-Encoding: 8bit\n"
"Plural-Forms: nplurals=1; plural=0;\n"
"X-Generator: crowdin.com\n"
"X-Crowdin-Project: tabbycat\n"
"X-Crowdin-Language: ja\n"
"X-Crowdin-File: /develop/tabbycat/privateurls/locale/en/LC_MESSAGES/django.po\n"

#: privateurls/apps.py:7
msgid "Private URL Management"
msgstr "プライベートURL管理"

#: privateurls/templates/private_urls.html:4
#: privateurls/templates/private_urls.html:5 privateurls/views.py:144
<<<<<<< HEAD
#, fuzzy
#| msgid "View URLs"
msgid "Private URLs"
msgstr "URLを表示する"

#: privateurls/templates/private_urls.html:17
msgid ""
"The private URLs for ballot and/or feedback submission from participants are "
"given below."
msgstr ""

#: privateurls/templates/private_urls.html:19
msgid ""
"Private URLs are used to allow participants to submit ballots and/or "
"feedback online. You should use them if you have a means of distributing "
"crazy-looking URLs to participants, and are too worried about fraud to use a "
"publicly accessible page where <em>anyone</em> can enter <em>any</em> "
"submission. The URLs will look something like this:"
msgstr ""

#: privateurls/templates/private_urls.html:31
msgid ""
"Anyone with the URL can access the relevant data entry page. The idea is "
"that it's hard to guess another key (the random-looking string), so you "
"should make each URL accessible only to the participant in question. <a href="
"\"http://tabbycat.readthedocs.io/en/latest/features/data-entry.html#private-"
"urls\"> Read more about private URLs.</a>"
=======
msgid "Private URLs"
msgstr ""

#: privateurls/templates/private_urls.html:17
msgid "The private URLs for ballot and/or feedback submission from participants are given below."
msgstr ""

#: privateurls/templates/private_urls.html:19
msgid "Private URLs are used to allow participants to submit ballots and/or feedback online. You should use them if you have a means of distributing crazy-looking URLs to participants, and are too worried about fraud to use a publicly accessible page where <em>anyone</em> can enter <em>any</em> submission. The URLs will look something like this:"
msgstr ""

#: privateurls/templates/private_urls.html:31
msgid "Anyone with the URL can access the relevant data entry page. The idea is that it's hard to guess another key (the random-looking string), so you should make each URL accessible only to the participant in question. <a href=\"http://tabbycat.readthedocs.io/en/latest/features/data-entry.html#private-urls\"> Read more about private URLs.</a>"
>>>>>>> b4fb6dfe
msgstr ""

#: privateurls/templates/private_urls.html:47
#, python-format
<<<<<<< HEAD
msgid ""
"Neither <strong>participant ballot submissions</strong>, <strong>participant "
"feedback submissions</strong>, nor <strong>participant self-checkins</"
"strong> are configured to be from private URLs. Any generated URLs will not "
"be useful unless you configure those settings accordingly on the <a href="
"\"%(data_entry_options_url)s\">tournament configuration page</a>."
=======
msgid "Neither <strong>participant ballot submissions</strong>, <strong>participant feedback submissions</strong>, nor <strong>participant self-checkins</strong> are configured to be from private URLs. Any generated URLs will not be useful unless you configure those settings accordingly on the <a href=\"%(data_entry_options_url)s\">tournament configuration page</a>."
>>>>>>> b4fb6dfe
msgstr ""

#: privateurls/templates/private_urls.html:67
msgid "There are no private URLs assigned."
msgstr "プライベートURLが割り当てられていません。"

#: privateurls/templates/private_urls.html:73
msgid "Generate Private URLs"
msgstr ""

#: privateurls/templates/private_urls_nav.html:6
msgid "View URLs"
msgstr "URLを表示する"

#: privateurls/templates/private_urls_nav.html:11
msgid "Print URLs"
msgstr ""

#: privateurls/templates/private_urls_nav.html:18
<<<<<<< HEAD
#, fuzzy
#| msgid "All participants already have private URLs."
msgid "All reachable participants have already been sent their private URLs."
msgstr "すべての参加者にプライベートURLが割り当てられています。"
=======
msgid "All reachable participants have already been sent their private URLs."
msgstr ""
>>>>>>> b4fb6dfe

#: privateurls/templates/private_urls_nav.html:20
msgid "Email URLs"
msgstr ""

#: privateurls/templates/private_urls_nav.html:27
<<<<<<< HEAD
msgid ""
"This button only generates private URLs for participants who do not already "
"have one."
=======
msgid "This button only generates private URLs for participants who do not already have one."
>>>>>>> b4fb6dfe
msgstr "このボタンはまだプライベートURLを保有していない参加者分を作成します。"

#: privateurls/templates/private_urls_nav.html:28
#: privateurls/templates/private_urls_nav.html:35
msgid "Generate URLs"
msgstr ""

#: privateurls/templates/private_urls_nav.html:34
msgid "All participants already have private URLs."
msgstr "すべての参加者にプライベートURLが割り当てられています。"

#: privateurls/templates/public_url_landing.html:4
#: privateurls/templates/public_url_landing.html:5
msgid "Private URL"
msgstr ""

#: privateurls/templates/public_url_landing.html:8
#, python-format
msgid "for %(name)s"
msgstr ""

#: privateurls/templates/public_url_landing.html:10
#, python-format
msgid "(%(team)s)"
msgstr ""

#: privateurls/templates/public_url_landing.html:19
#, python-format
<<<<<<< HEAD
msgid ""
"The URL of this page is personalised to you, %(name)s. <strong>Do not share "
"it with anyone;</strong> anyone who knows this URL can submit results and/or "
"feedback for your debates. You may bookmark this page and return here after "
"each debate for the available actions."
=======
msgid "The URL of this page is personalised to you, %(name)s. <strong>Do not share it with anyone;</strong> anyone who knows this URL can submit results and/or feedback for your debates. You may bookmark this page and return here after each debate for the available actions."
>>>>>>> b4fb6dfe
msgstr ""

#: privateurls/templates/public_url_landing.html:38
#, python-format
msgid "Revoke check-in from %(check_time)s"
msgstr ""

#: privateurls/templates/public_url_landing.html:43
msgid "Check in"
msgstr ""

#: privateurls/templates/public_url_landing.html:51
#, python-format
msgid "You have been checked-in at %(check_time)s"
msgstr ""

#: privateurls/templates/public_url_landing.html:56
msgid "You are not currently checked-in"
msgstr ""

#: privateurls/templates/public_url_landing.html:65
msgid "Submit Ballot"
msgstr ""

#: privateurls/templates/public_url_landing.html:71
#: privateurls/templates/public_url_landing.html:77
msgid "Submit Feedback"
msgstr ""

#: privateurls/templates/public_url_landing.html:86
#, python-format
msgid "Registration (%(name)s)"
msgstr ""

#: privateurls/views.py:62
msgid "no URL"
msgstr "URL なし"

#: privateurls/views.py:75
msgid "URL"
<<<<<<< HEAD
msgstr ""

#: privateurls/views.py:86
msgid "Speakers"
msgstr ""

=======
msgstr ""

#: privateurls/views.py:86
msgid "Speakers"
msgstr "スピーカー"

>>>>>>> b4fb6dfe
#: privateurls/views.py:96
msgid "Adjudicators"
msgstr "ジャッジ"

#: privateurls/views.py:118
<<<<<<< HEAD
msgid ""
"All participants already have private URLs. If you want to delete them, use "
"the Edit Database area."
=======
msgid "All participants already have private URLs. If you want to delete them, use the Edit Database area."
>>>>>>> b4fb6dfe
msgstr ""

#: privateurls/views.py:125
#, python-format
msgid "A private URL was generated for %(nblank_people)d person."
msgid_plural "Private URLs were generated for all %(nblank_people)d people."
msgstr[0] ""

#: privateurls/views.py:130
#, python-format
msgid "The already-existing private URL for %(nexisting_people)d person was left intact."
msgid_plural "The already-existing private URLs for %(nexisting_people)d people were left intact"
msgstr[0] ""

#: privateurls/views.py:161
msgid "URL Key"
<<<<<<< HEAD
msgstr ""

#: privateurls/views.py:174
msgid "Debates"
msgstr ""
=======
msgstr ""

#: privateurls/views.py:174
msgid "Debates"
msgstr ""
>>>>>>> b4fb6dfe
<|MERGE_RESOLUTION|>--- conflicted
+++ resolved
@@ -1,29 +1,12 @@
-<<<<<<< HEAD
-# Tabbycat translations, privateurls module
-# Copyright (C) 2018 Tabbycat developers and translators
-# This file is distributed under the same license as the Tabbycat package.
-# Chuan-Zheng Lee <czlee@stanford.edu>, 2018
-#
-#, fuzzy
-=======
->>>>>>> b4fb6dfe
 msgid ""
 msgstr ""
 "Project-Id-Version: tabbycat\n"
 "Report-Msgid-Bugs-To: \n"
 "POT-Creation-Date: 2019-07-21 05:14-0700\n"
-<<<<<<< HEAD
-"PO-Revision-Date: YEAR-MO-DA HO:MI+ZONE\n"
-"Last-Translator: Subaru Arakane <zettaileido@gmail.com>, 2018\n"
-"Language-Team: Japanese (https://www.transifex.com/tabbycat-jp/teams/86216/"
-"ja/)\n"
-"Language: ja\n"
-=======
 "PO-Revision-Date: 2019-07-21 12:18\n"
 "Last-Translator: philip_tc\n"
 "Language-Team: Japanese\n"
 "Language: ja_JP\n"
->>>>>>> b4fb6dfe
 "MIME-Version: 1.0\n"
 "Content-Type: text/plain; charset=UTF-8\n"
 "Content-Transfer-Encoding: 8bit\n"
@@ -39,35 +22,6 @@
 
 #: privateurls/templates/private_urls.html:4
 #: privateurls/templates/private_urls.html:5 privateurls/views.py:144
-<<<<<<< HEAD
-#, fuzzy
-#| msgid "View URLs"
-msgid "Private URLs"
-msgstr "URLを表示する"
-
-#: privateurls/templates/private_urls.html:17
-msgid ""
-"The private URLs for ballot and/or feedback submission from participants are "
-"given below."
-msgstr ""
-
-#: privateurls/templates/private_urls.html:19
-msgid ""
-"Private URLs are used to allow participants to submit ballots and/or "
-"feedback online. You should use them if you have a means of distributing "
-"crazy-looking URLs to participants, and are too worried about fraud to use a "
-"publicly accessible page where <em>anyone</em> can enter <em>any</em> "
-"submission. The URLs will look something like this:"
-msgstr ""
-
-#: privateurls/templates/private_urls.html:31
-msgid ""
-"Anyone with the URL can access the relevant data entry page. The idea is "
-"that it's hard to guess another key (the random-looking string), so you "
-"should make each URL accessible only to the participant in question. <a href="
-"\"http://tabbycat.readthedocs.io/en/latest/features/data-entry.html#private-"
-"urls\"> Read more about private URLs.</a>"
-=======
 msgid "Private URLs"
 msgstr ""
 
@@ -81,21 +35,11 @@
 
 #: privateurls/templates/private_urls.html:31
 msgid "Anyone with the URL can access the relevant data entry page. The idea is that it's hard to guess another key (the random-looking string), so you should make each URL accessible only to the participant in question. <a href=\"http://tabbycat.readthedocs.io/en/latest/features/data-entry.html#private-urls\"> Read more about private URLs.</a>"
->>>>>>> b4fb6dfe
 msgstr ""
 
 #: privateurls/templates/private_urls.html:47
 #, python-format
-<<<<<<< HEAD
-msgid ""
-"Neither <strong>participant ballot submissions</strong>, <strong>participant "
-"feedback submissions</strong>, nor <strong>participant self-checkins</"
-"strong> are configured to be from private URLs. Any generated URLs will not "
-"be useful unless you configure those settings accordingly on the <a href="
-"\"%(data_entry_options_url)s\">tournament configuration page</a>."
-=======
 msgid "Neither <strong>participant ballot submissions</strong>, <strong>participant feedback submissions</strong>, nor <strong>participant self-checkins</strong> are configured to be from private URLs. Any generated URLs will not be useful unless you configure those settings accordingly on the <a href=\"%(data_entry_options_url)s\">tournament configuration page</a>."
->>>>>>> b4fb6dfe
 msgstr ""
 
 #: privateurls/templates/private_urls.html:67
@@ -115,28 +59,15 @@
 msgstr ""
 
 #: privateurls/templates/private_urls_nav.html:18
-<<<<<<< HEAD
-#, fuzzy
-#| msgid "All participants already have private URLs."
-msgid "All reachable participants have already been sent their private URLs."
-msgstr "すべての参加者にプライベートURLが割り当てられています。"
-=======
 msgid "All reachable participants have already been sent their private URLs."
 msgstr ""
->>>>>>> b4fb6dfe
 
 #: privateurls/templates/private_urls_nav.html:20
 msgid "Email URLs"
 msgstr ""
 
 #: privateurls/templates/private_urls_nav.html:27
-<<<<<<< HEAD
-msgid ""
-"This button only generates private URLs for participants who do not already "
-"have one."
-=======
 msgid "This button only generates private URLs for participants who do not already have one."
->>>>>>> b4fb6dfe
 msgstr "このボタンはまだプライベートURLを保有していない参加者分を作成します。"
 
 #: privateurls/templates/private_urls_nav.html:28
@@ -165,15 +96,7 @@
 
 #: privateurls/templates/public_url_landing.html:19
 #, python-format
-<<<<<<< HEAD
-msgid ""
-"The URL of this page is personalised to you, %(name)s. <strong>Do not share "
-"it with anyone;</strong> anyone who knows this URL can submit results and/or "
-"feedback for your debates. You may bookmark this page and return here after "
-"each debate for the available actions."
-=======
 msgid "The URL of this page is personalised to you, %(name)s. <strong>Do not share it with anyone;</strong> anyone who knows this URL can submit results and/or feedback for your debates. You may bookmark this page and return here after each debate for the available actions."
->>>>>>> b4fb6dfe
 msgstr ""
 
 #: privateurls/templates/public_url_landing.html:38
@@ -214,33 +137,18 @@
 
 #: privateurls/views.py:75
 msgid "URL"
-<<<<<<< HEAD
-msgstr ""
-
-#: privateurls/views.py:86
-msgid "Speakers"
-msgstr ""
-
-=======
 msgstr ""
 
 #: privateurls/views.py:86
 msgid "Speakers"
 msgstr "スピーカー"
 
->>>>>>> b4fb6dfe
 #: privateurls/views.py:96
 msgid "Adjudicators"
 msgstr "ジャッジ"
 
 #: privateurls/views.py:118
-<<<<<<< HEAD
-msgid ""
-"All participants already have private URLs. If you want to delete them, use "
-"the Edit Database area."
-=======
 msgid "All participants already have private URLs. If you want to delete them, use the Edit Database area."
->>>>>>> b4fb6dfe
 msgstr ""
 
 #: privateurls/views.py:125
@@ -257,16 +165,8 @@
 
 #: privateurls/views.py:161
 msgid "URL Key"
-<<<<<<< HEAD
 msgstr ""
 
 #: privateurls/views.py:174
 msgid "Debates"
 msgstr ""
-=======
-msgstr ""
-
-#: privateurls/views.py:174
-msgid "Debates"
-msgstr ""
->>>>>>> b4fb6dfe
