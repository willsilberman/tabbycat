--- conflicted
+++ resolved
@@ -1,28 +1,12 @@
-<<<<<<< HEAD
-# Tabbycat translations, availability module
-# Copyright (C) 2018 Tabbycat developers and translators
-# This file is distributed under the same license as the Tabbycat package.
-# Chuan-Zheng Lee <czlee@stanford.edu>, 2018
-#
-#, fuzzy
-=======
->>>>>>> b4fb6dfe
 msgid ""
 msgstr ""
 "Project-Id-Version: tabbycat\n"
 "Report-Msgid-Bugs-To: \n"
 "POT-Creation-Date: 2019-07-21 05:14-0700\n"
-<<<<<<< HEAD
-"PO-Revision-Date: YEAR-MO-DA HO:MI+ZONE\n"
-"Last-Translator: Chuan-Zheng Lee <czlee@stanford.edu>, 2018\n"
-"Language-Team: Spanish (https://www.transifex.com/tabbycat/teams/80723/es/)\n"
-"Language: es\n"
-=======
 "PO-Revision-Date: 2019-07-21 12:18\n"
 "Last-Translator: philip_tc\n"
 "Language-Team: Spanish\n"
 "Language: es_ES\n"
->>>>>>> b4fb6dfe
 "MIME-Version: 1.0\n"
 "Content-Type: text/plain; charset=UTF-8\n"
 "Content-Transfer-Encoding: 8bit\n"
@@ -75,13 +59,7 @@
 
 #: availability/templates/availability_index.html:45
 #, python-format
-<<<<<<< HEAD
-msgid ""
-"%(previous_unconfirmed)s debates from %(round_name)s do not have a completed "
-"ballot — this may lead to a draw that fails or is incorrect"
-=======
 msgid "%(previous_unconfirmed)s debates from %(round_name)s do not have a completed ballot — this may lead to a draw that fails or is incorrect"
->>>>>>> b4fb6dfe
 msgstr ""
 
 #: availability/templates/availability_index.html:47
@@ -105,12 +83,7 @@
 msgstr ""
 
 #: availability/templates/availability_index.html:61
-<<<<<<< HEAD
-msgid ""
-"The draw cannot be generated until some venues have been marked as available."
-=======
 msgid "The draw cannot be generated until some venues have been marked as available."
->>>>>>> b4fb6dfe
 msgstr ""
 
 #: availability/templates/availability_index.html:66
@@ -131,112 +104,6 @@
 
 #: availability/templates/availability_index.html:99
 #, python-format
-<<<<<<< HEAD
-msgid ""
-"One debate from %(prev_round)s <strong>does not have a completed ballot</"
-"strong>. This may lead to a draw that fails or is incorrect, depending on "
-"your draw rules. <a href=\"%(prev_round_results_url)s\" class=\"alert-link"
-"\"> Enter results from %(prev_round)s. </a>"
-msgid_plural ""
-"%(previous_unconfirmed)s debates from %(prev_round)s <strong>do not have a "
-"completed ballot</strong>. This may lead to a draw that fails or is "
-"incorrect, depending on your draw rules. <a href=\"%(prev_round_results_url)s"
-"\" class=\"alert-link\"> Enter results from %(prev_round)s. </a>"
-msgstr[0] ""
-"Un debate de %(prev_round)s <strong>no tiene la ballot completa</strong>. "
-"Esto puede llevar a un cuadro que falle o sea incorrecto, dependiendo de tus "
-"reglas del cuadro. <a href=\"%(prev_round_results_url)s\" class=\"alert-link"
-"\"> Meter resultados de %(prev_round)s.</a> "
-msgstr[1] ""
-"%(previous_unconfirmed)s debates de %(prev_round)s <strong>no tienen las "
-"ballots completan</strong>. Esto puede llevar a un cuadro que falle o que "
-"sea incorrecto, dependiendo de tus reglas de cuadro. <a href="
-"\"%(prev_round_results_url)s\" class=\"alert-link\"> Meter los resultados de "
-"%(prev_round)s. </a>"
-
-#: availability/templates/availability_index.html:121
-#, fuzzy, python-format
-#| msgid ""
-#| "This is a page for <strong>%(round_name)s</strong>, however the current "
-#| "round is still set to <strong>%(current_round_name)s</strong>. Did you "
-#| "forget to <a href=\"%(advance_round_url)s\" class=\"alert-link\"> advance "
-#| "to the next round?</a>"
-msgid ""
-"This is a page for <strong>%(round_name)s</strong>, but the previous round "
-"is still not marked as completed. Did you forget to <a href="
-"\"%(complete_prev_round_url)s\" class=\"alert-link\"> mark "
-"%(prev_round_name)s as completed? </a>"
-msgstr ""
-"Esta es una página para <strong>%(round_name)s</strong>, sin embargo la "
-"ronda actual sigue configurada para <strong>%(current_round_name)s</strong>. "
-"Olvidaste <a href=\"%(advance_round_url)s\" class=\"alert-link\"> avanzar a "
-"la siguiente ronda</a>"
-
-#: availability/templates/availability_index.html:137
-#, python-format
-msgid ""
-"This is the first round, but its draw type is <strong>%(draw_type)s</"
-"strong>. Did you intend for it to be <strong>Random</strong> instead? You "
-"can <a href=\"%(change_round_url)s\" class=\"alert-link\"> edit this round's "
-"draw type in the Edit Database area.</a>"
-msgstr ""
-"Esta es la primera ronda, pero el tipo de cuadro es <strong>%(draw_type)s</"
-"strong>. Era tut intención que fuera  en cambio <strong>aleatorio</strong>? "
-"Puedes <a href=\"%(change_round_url)s\" class=\"alert-link\"> editar el tipo "
-"de cuadro de esta ronda en la parte de Editar la base de datos.</a>"
-
-#: availability/templates/availability_index.html:150
-#, python-format
-msgid ""
-"This is an elimination round, but it doesn't have a break category. "
-"Elimination rounds must be associated with a break category. Please <a href="
-"\"%(change_round_url)s\" class=\"alert-link\"> set this round's break "
-"category in the Edit Database area.</a>"
-msgstr ""
-"Esta es una ronda eliminatoria, pero no tiene una categoría de break. Las "
-"rondas eliminatorias se deben relacionar con una categoría de break.  Por "
-"favor <a href=\"%(change_round_url)s\" class=\"alert-link\"> configura la "
-"categoría de break de esta ronda en la parte de Editar la base de datos.</a>"
-
-#: availability/templates/availability_index.html:162
-#, python-format
-msgid ""
-"This is an elimination round, but its draw type is <strong>%(draw_type)s</"
-"strong>. The draw type of all elimination rounds must be \"Elimination\". "
-"Please <a href=\"%(change_round_url)s\" class=\"alert-link\"> change this "
-"round's draw type in the Edit Database area.</a>"
-msgstr ""
-"Esta es una ronda eliminatoria, pero el tipo de cuadro es <strong>"
-"%(draw_type)s</strong>. El tipo de cuadro de todas las rondas eliminatorias "
-"debería ser \"Eliminatoria.\" Por favor <a href=\"%(change_round_url)s\" "
-"class=\"alert-link\"> cambia el tipo de cuadro de esta ronda en la parte de "
-"Editar la Base de Datos.</a>"
-
-#: availability/templates/availability_index.html:175
-#, python-format
-msgid ""
-"There don't appear to be any teams breaking in the %(break_category)s Break. "
-"Have you <a href=\"%(breakqual_teams_url)s\" class=\"alert-link\"> generated "
-"the break for the %(break_category)s Break</a> yet?"
-msgstr ""
-"Parece que no hay ningún equipo bromeando en la categoría de break "
-"%(break_category)s. Ya <a href=\"%(breakqual_teams_url)s\" class=\"alert-link"
-"\"> generaste el break para la categoría de break %(break_category)s</a>?"
-
-#: availability/templates/availability_index.html:187
-#, python-format
-msgid ""
-"There's only one team breaking in the %(break_category)s Break. You can't "
-"generate an elimination round draw with only one team — you might like to <a "
-"href=\"%(breakqual_teams_url)s\" class=\"alert-link\"> review the break for "
-"the %(break_category)s Break</a>."
-msgstr ""
-"Solamente hay un equipo bromeando en la categoría de break "
-"%(break_category)s. No puedes generar una ronda eliminatoria con un solo "
-"equipo — tal vez te gustaría <a href=\"%(breakqual_teams_url)s\" class="
-"\"alert-link\"> revisar el break de la categoría de break %(break_category)s "
-"</a>."
-=======
 msgid "One debate from %(prev_round)s <strong>does not have a completed ballot</strong>. This may lead to a draw that fails or is incorrect, depending on your draw rules. <a href=\"%(prev_round_results_url)s\" class=\"alert-link\"> Enter results from %(prev_round)s. </a>"
 msgid_plural "%(previous_unconfirmed)s debates from %(prev_round)s <strong>do not have a completed ballot</strong>. This may lead to a draw that fails or is incorrect, depending on your draw rules. <a href=\"%(prev_round_results_url)s\" class=\"alert-link\"> Enter results from %(prev_round)s. </a>"
 msgstr[0] "Un debate de %(prev_round)s <strong>no tiene la ballot completa</strong>. Esto puede llevar a un cuadro que falle o sea incorrecto, dependiendo de tus reglas del cuadro. <a href=\"%(prev_round_results_url)s\" class=\"alert-link\"> Meter resultados de %(prev_round)s.</a> "
@@ -271,7 +138,6 @@
 #, python-format
 msgid "There's only one team breaking in the %(break_category)s Break. You can't generate an elimination round draw with only one team — you might like to <a href=\"%(breakqual_teams_url)s\" class=\"alert-link\"> review the break for the %(break_category)s Break</a>."
 msgstr "Solamente hay un equipo bromeando en la categoría de break %(break_category)s. No puedes generar una ronda eliminatoria con un solo equipo — tal vez te gustaría <a href=\"%(breakqual_teams_url)s\" class=\"alert-link\"> revisar el break de la categoría de break %(break_category)s </a>."
->>>>>>> b4fb6dfe
 
 #: availability/templates/base_availability.html:38
 msgid "Select All"
@@ -331,83 +197,36 @@
 
 #: availability/templates/checkin_progress.html:68
 #, python-format
-<<<<<<< HEAD
-msgid ""
-"One adjudicator does not have an associated tournament. Set their "
-"'Tournament' field in the Edit Database area if you want them to be marked "
-"as available."
-msgid_plural ""
-"%(count)s adjudicators do not have an associated tournament. Set their "
-"'Tournament' field in the Edit Database area if you want them to be marked "
-"as available."
-=======
 msgid "One adjudicator does not have an associated tournament. Set their 'Tournament' field in the Edit Database area if you want them to be marked as available."
 msgid_plural "%(count)s adjudicators do not have an associated tournament. Set their 'Tournament' field in the Edit Database area if you want them to be marked as available."
->>>>>>> b4fb6dfe
 msgstr[0] ""
 msgstr[1] ""
 
 #: availability/templates/checkin_progress.html:77
 #, python-format
-<<<<<<< HEAD
-msgid ""
-"%(count)s adjudicator who was not available last round, is available this "
-"round."
-msgid_plural ""
-"%(count)s adjudicators who were not available last round, are available this "
-"round."
-=======
 msgid "%(count)s adjudicator who was not available last round, is available this round."
 msgid_plural "%(count)s adjudicators who were not available last round, are available this round."
->>>>>>> b4fb6dfe
 msgstr[0] ""
 msgstr[1] ""
 
 #: availability/templates/checkin_progress.html:84
 #, python-format
-<<<<<<< HEAD
-msgid ""
-"The following %(count)s adjudicator, who was not available last round, is "
-"available this round: %(adjs_list)s"
-msgid_plural ""
-"The following %(count)s adjudicators, who were not available last round, are "
-"available this round: %(adjs_list)s"
-=======
 msgid "The following %(count)s adjudicator, who was not available last round, is available this round: %(adjs_list)s"
 msgid_plural "The following %(count)s adjudicators, who were not available last round, are available this round: %(adjs_list)s"
->>>>>>> b4fb6dfe
 msgstr[0] ""
 msgstr[1] ""
 
 #: availability/templates/checkin_progress.html:93
 #, python-format
-<<<<<<< HEAD
-msgid ""
-"%(count)s adjudicator who was available last round, is not available this "
-"round."
-msgid_plural ""
-"%(count)s adjudicators who were available last round, are not available this "
-"round."
-=======
 msgid "%(count)s adjudicator who was available last round, is not available this round."
 msgid_plural "%(count)s adjudicators who were available last round, are not available this round."
->>>>>>> b4fb6dfe
 msgstr[0] ""
 msgstr[1] ""
 
 #: availability/templates/checkin_progress.html:100
 #, python-format
-<<<<<<< HEAD
-msgid ""
-"The following %(count)s adjudicator, who was available last round, is not "
-"available this round: %(adjs_list)s"
-msgid_plural ""
-"The following %(count)s adjudicators, who were available last round, are not "
-"available this round: %(adjs_list)s"
-=======
 msgid "The following %(count)s adjudicator, who was available last round, is not available this round: %(adjs_list)s"
 msgid_plural "The following %(count)s adjudicators, who were available last round, are not available this round: %(adjs_list)s"
->>>>>>> b4fb6dfe
 msgstr[0] ""
 msgstr[1] ""
 
@@ -429,63 +248,29 @@
 
 #: availability/templates/checkin_progress.html:130
 #, python-format
-<<<<<<< HEAD
-msgid ""
-"%(count)s venue that was not available last round, is available this round."
-msgid_plural ""
-"%(count)s venues that were not available last round, are available this "
-"round."
-=======
 msgid "%(count)s venue that was not available last round, is available this round."
 msgid_plural "%(count)s venues that were not available last round, are available this round."
->>>>>>> b4fb6dfe
 msgstr[0] ""
 msgstr[1] ""
 
 #: availability/templates/checkin_progress.html:137
 #, python-format
-<<<<<<< HEAD
-msgid ""
-"The following %(count)s venue, which was not available last round, is "
-"available this round: %(venues_list)s"
-msgid_plural ""
-"The following %(count)s venues, which were not available last round, are "
-"available this round: %(venues_list)s"
-=======
 msgid "The following %(count)s venue, which was not available last round, is available this round: %(venues_list)s"
 msgid_plural "The following %(count)s venues, which were not available last round, are available this round: %(venues_list)s"
->>>>>>> b4fb6dfe
 msgstr[0] ""
 msgstr[1] ""
 
 #: availability/templates/checkin_progress.html:146
 #, python-format
-<<<<<<< HEAD
-msgid ""
-"%(count)s venue that was available last round, is not available this round."
-msgid_plural ""
-"%(count)s venues that were available last round, are not available this "
-"round."
-=======
 msgid "%(count)s venue that was available last round, is not available this round."
 msgid_plural "%(count)s venues that were available last round, are not available this round."
->>>>>>> b4fb6dfe
 msgstr[0] ""
 msgstr[1] ""
 
 #: availability/templates/checkin_progress.html:153
 #, python-format
-<<<<<<< HEAD
-msgid ""
-"The following %(count)s venue, which was available last round, is not "
-"available this round: %(venues_list)s"
-msgid_plural ""
-"The following %(count)s venues, which were available last round, are not "
-"available this round: %(venues_list)s"
-=======
 msgid "The following %(count)s venue, which was available last round, is not available this round: %(venues_list)s"
 msgid_plural "The following %(count)s venues, which were available last round, are not available this round: %(venues_list)s"
->>>>>>> b4fb6dfe
 msgstr[0] ""
 msgstr[1] ""
 
@@ -507,18 +292,8 @@
 
 #: availability/templates/checkin_progress.html:180
 #, python-format
-<<<<<<< HEAD
-msgid ""
-"One venue does not have an associated tournament. Set its 'Tournament' field "
-"in the Edit Database area if you want it to be marked as available."
-msgid_plural ""
-"%(count)s venues do not have an associated tournament. Set their "
-"'Tournament' field in the Edit Database area if you want them to be marked "
-"as available."
-=======
 msgid "One venue does not have an associated tournament. Set its 'Tournament' field in the Edit Database area if you want it to be marked as available."
 msgid_plural "%(count)s venues do not have an associated tournament. Set their 'Tournament' field in the Edit Database area if you want them to be marked as available."
->>>>>>> b4fb6dfe
 msgstr[0] ""
 msgstr[1] ""
 
@@ -602,13 +377,7 @@
 msgstr "Prioridad"
 
 #: availability/views.py:298
-<<<<<<< HEAD
-msgid ""
-"Failed to update some or all availabilities due to an integrityerror. You "
-"should retry this action or make individual updates."
-=======
 msgid "Failed to update some or all availabilities due to an integrityerror. You should retry this action or make individual updates."
->>>>>>> b4fb6dfe
 msgstr ""
 
 #: availability/views.py:306
