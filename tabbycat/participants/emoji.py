# -*- coding: utf-8 -*-
import random
import logging

logger = logging.getLogger(__name__)


def set_emoji(teams, tournament):
    """Sets the emoji of every team in `teams` to a randomly chosen and unique
    emoji.  Every team in `teams` must be from the same tournament, and that
    tournament must be provided as the second argument."""

    used_emoji = tournament.team_set.filter(emoji__isnull=False).values_list('emoji', flat=True)
    unused_emoji = [e for e in EMOJI_RANDOM_OPTIONS if e[0] not in used_emoji]

    if len(teams) > len(unused_emoji):
        teams = teams[:len(unused_emoji)]
    emojis = random.sample(unused_emoji, len(teams))

    for team, emoji in zip(teams, emojis):
        team.emoji = emoji[0]
        if not team.code_name:
            team.code_name = emoji[1]
        team.save()


def pick_unused_emoji():
    """Picks an emoji that is not already in use by any team in the database. If
    no emoji are left, it returns `None`."""
    from .models import Team
    used_emoji = Team.objects.filter(emoji__isnull=False).values_list('emoji', flat=True)
    unused_emoji = [e[0] for e in EMOJI_RANDOM_OPTIONS if e[0] not in used_emoji]

    try:
        return random.choice(unused_emoji)
    except IndexError:
        return None


def populate_code_names_from_emoji(teams, overwrite=True):
    """Populates team code names based on existing emoji."""
    count = 0

    for team in teams:
        try:
            new_code_name = EMOJI_NAMES[team.emoji]
        except KeyError:
            logger.warning("Unrecognized emoji for team %s: %s (%#x)", team.short_name, team.emoji, ord(team.emoji))
            continue

        if team.code_name:
            if team.code_name == new_code_name:
                continue
            elif overwrite:
                logger.info("Team %s already has code name %s, overwriting with %s",
                    team.short_name, team.code_name, new_code_name)
            else:
                logger.info("Team %s already has code name %s, leaving unchanged",
                    team.short_name, team.code_name)
                continue

        team.code_name = new_code_name
        team.save()
        count += 1

    return count


# With thanks to emojipedia.org
EMOJI_LIST = (
    # emoji,	include in random choices, description
    # Use tab not space after first comma, as emoji sometimes have different widths

    # Unicode Version 1.1
    ("☺️",	False, "White Smiling"),                    # doesn't show
    ("☹",	False, "White Frowning"),                   # doesn't show
    ("☝️",	False, "White Up Pointing Index"),          # doesn't show
    ("✌️",	False, "Victory Hand"),                     # doesn't show
    ("✍",	False, "Writing Hand"),                     # doesn't show
    ("❤️",	False, "Heavy Black Heart"),                # doesn't show
    ("❣",	False, "Heart Exclamation Mark"),           # doesn't show
    ("☠",	False, "Skull and Crossbones"),             # doesn't show
    ("♨️",	False, "Hot Springs"),                      # doesn't show
    ("✈️",	False, "Airplane"),                         # doesn't show
    ("⌛",	False, "Hourglass"),                        # doesn't show
    ("⌚",	False, "Watch"),                            # doesn't show
    ("♈",	False, "Aries"),                            # dull
    ("♉",	False, "Taurus"),                           # dull
    ("♊",	False, "Gemini"),                           # dull
    ("♋",	False, "Cancer"),                           # dull
    ("♌",	False, "Leo"),                              # dull
    ("♍",	False, "Virgo"),                            # dull
    ("♎",	False, "Libra"),                            # dull
    ("♏",	False, "Scorpius"),                         # dull
    ("♐",	False, "Sagittarius"),                      # dull
    ("♑",	False, "Capricorn"),                        # dull
    ("♒",	False, "Aquarius"),                         # dull
    ("♓",	False, "Pisces"),                           # dull
    ("☀️",	False, "Black Sun With Rays"),              # doesn't show
    ("☁️",	True , "Cloud"),
    ("☂",	False, "Umbrella"),                         # doesn't show
    ("❄️",	True , "Snowflake"),
    ("☃",	False, "Snowman"),                          # doesn't show
    ("☄️",	False, "Comet"),                            # doesn't show
    ("♠️",	False, "Spade Suit"),                       # doesn't show
    ("♥️",	False, "Heart Suit"),                       # doesn't show
    ("♦️",	False, "Diamond Suit"),                     # doesn't show
    ("♣️",	False, "Club Suit"),                        # doesn't show
    ("▶️",	False, "Black Right-Pointing Triangle"),    # dull
    ("◀️",	False, "Black Left-Pointing Triangle"),     # dull
    ("☎️",	False, "Black Telephone"),                  # doesn't show
    ("⌨",	False, "Keyboard"),                         # doesn't show
    ("✉️",	True , "Envelope"),
    ("✏️",	False, "Pencil"),                           # doesn't show
    ("✒️",	False, "Black Nib"),                        # doesn't show
    ("✂️",	True , "Scissors"),
    ("↗️",	False, "North East Arrow"),                 # dull
    ("➡️",	False, "Black Rightwards Arrow"),           # dull
    ("↘️",	False, "South East Arrow"),                 # dull
    ("↙️",	False, "South West Arrow"),                 # dull
    ("↖️",	False, "North West Arrow"),                 # dull
    ("↕️",	False, "Up Down Arrow"),                    # dull
    ("↔️",	False, "Left Right Arrow"),                 # dull
    ("↩️",	False, "Leftwards Arrow With Hook"),        # dull
    ("↪️",	False, "Rightwards Arrow With Hook"),       # dull
    ("✡",	False, "Star of David"),                    # potentially offensive
    ("☸",	False, "Wheel of Dharma"),                  # potentially offensive
    ("☯",	False, "Yin Yang"),                         # potentially offensive
    ("✝",	False, "Latin Cross"),                      # potentially offensive
    ("☦",	False, "Orthodox Cross"),                   # potentially offensive
    ("☪",	False, "Star and Crescent"),                # potentially offensive
    ("☮",	False, "Peace Symbol"),                     # potentially offensive
    ("☢",	False, "Radioactive Sign"),                 # potentially offensive
    ("☣",	False, "Biohazard Sign"),                   # potentially offensive
    ("☑️",	False, "Ballot Box With Check"),            # doesn't show
    ("✔️",	False, "Heavy Check Mark"),                 # dull
    ("✖️",	False, "Heavy Multiplication X"),           # dull
    ("✳️",	False, "Eight Spoked Asterisk"),            # dull
    ("✴️",	False, "Eight Pointed Black Star"),         # dull
    ("❇️",	False, "Sparkle"),                          # dull
    ("‼️",	False, "Double Exclamation Mark"),          # doesn't show
    ("〰️",	False, "Wavy Dash"),                        # dull
    ("©️",	False, "Copyright Sign"),                   # dull
    ("®️",	False, "Registered Sign"),                  # dull
    ("™️",	False, "Trade Mark Sign"),                  # dull
    ("Ⓜ️",	False, "Capital M"),                        # dull
    ("㊗️",	False, "Congratulations"),                  # dull
    ("㊙️",	False, "Secret"),                           # dull
    ("▪️",	False, "Black Square"),                     # dull
    ("▫️",	False, "White Square"),                     # dull

    # Unicode Version 3.0
    ("#⃣️",	False, "Keycap Number Sign"),               # doesn't show
    ("*⃣",	False, "Keycap Asterisk"),                  # doesn't show
    ("0⃣️",	False, "Keycap Digit Zero"),                # doesn't show
    ("1⃣️",	False, "Keycap Digit One"),                 # doesn't show
    ("2⃣️",	False, "Keycap Digit Two"),                 # doesn't show
    ("3⃣️",	False, "Keycap Digit Three"),               # doesn't show
    ("4⃣️",	False, "Keycap Digit Four"),                # doesn't show
    ("5⃣️",	False, "Keycap Digit Five"),                # doesn't show
    ("6⃣️",	False, "Keycap Digit Six"),                 # doesn't show
    ("7⃣️",	False, "Keycap Digit Seven"),               # doesn't show
    ("8⃣️",	False, "Keycap Digit Eight"),               # doesn't show
    ("9⃣️",	False, "Keycap Digit Nine"),                # doesn't show
    ("⁉️",	False, "Exclamation Question Mark"),        # doesn't show
    ("ℹ️",	False, "Information Source"),               # doesn't show

    # Unicode Version 3.2
    ("⤴️",	False, "Right-Curve-Up"),                   # dull
    ("⤵️",	False, "Right-Curve-Down"),                 # dull
    ("♻️",	True , "Recycling"),
    ("〽️",	False, "Part Alternation Mark"),            # dull
    ("◻️",	False, "White Medium Square"),              # dull
    ("◼️",	False, "Black Medium Square"),              # dull
    ("◽",	False, "White Medium Small Square"),        # dull
    ("◾",	False, "Black Medium Small Square"),        # dull

    # Unicode Version 4.0
    ("☕",	True , "Hot Beverage"),
    ("⚠️",	True , "Warning Sign"),
    ("☔",	False, "Umbrella With Rain Drops"),         # doesn't show
    ("⏏",	False, "Eject Symbol"),                     # dull
    ("⬆️",	False, "Upwards Black Arrow"),              # dull
    ("⬇️",	False, "Downwards Black Arrow"),            # dull
    ("⬅️",	False, "Leftwards Black Arrow"),            # dull
    ("⚡",	True , "High Voltage"),

    # Unicode Version 4.1
    ("☘",	False, "Shamrock"),                         # doesn't show
    ("⚓",	True , "Anchor"),
    ("♿",	False, "Wheelchair Symbol"),                # doesn't show
    ("⚒",	False, "Hammer and Pick"),                  # doesn't show
    ("⚙",	True , "Gear"),
    ("⚗",	False, "Alembic"),                          # doesn't show
    ("⚖",	True , "Scales"),
    ("⚔",	False, "Crossed Swords"),                   # doesn't show
    ("⚰",	False, "Coffin"),                           # doesn't show
    ("⚱",	False, "Funeral Urn"),                      # doesn't show
    ("⚜",	False, "Fleur-De-Lis"),                     # doesn't show
    ("⚛",	False, "Atom Symbol"),                      # doesn't show
    ("⚪",	False, "Medium White Circle"),              # dull
    ("⚫",	False, "Medium Black Circle"),              # dull

    # Unicode Version 5.1
    ("🀄",	False, "Mahjong Tile Red Dragon"),          # dull
    ("⭐",	False, "White Medium Star"),                # doesn't show
    ("⬛",	True , "Black Square"),
    ("⬜",	True , "White Square"),

    # Unicode Version 5.2
    ("⛑",	True , "Rescue Hat"),
    ("⛰",	True , "Mountain"),
    ("⛪",	True , "Church"),
    ("⛲",	True , "Fountain"),
    ("⛺",	True , "Tent"),
    ("⛽",	False, "Fuel Pump"),                        # dull
    ("⛵",	True , "Sailboat"),
    ("⛴",	False, "Ferry"),                            # dull
    ("⛔",	True , "No Entry"),
    ("⛅",	True , "Overcast"),
    ("⛈",	True , "Storm"),
    ("⛱",	True , "Umbrella"),
    ("⛄",	True , "Snowman"),
    ("⚽",	True , "Soccer"),
    ("⚾",	True , "Baseball"),
    ("⛳",	True , "Hole in One"),
    ("⛸",	True , "Ice Skate"),
    ("⛷",	False, "Skier"),                            # dull
    ("⛹",	False, "Person With Ball"),                 # dull
    ("⛏",	True , "Pick"),
    ("⛓",	False, "Chains"),                           # potentially offensive
    ("⛩",	False, "Shinto Shrine"),                    # dull
    ("⭕",	False, "Heavy Large Circle"),               # dull
    ("❗",	False, "Heavy Exclamation Mark"),           # dull
    ("🅿️",	False, "Squared P"),                        # dull
    ("🈯",	False, "Squared 指 (Finger)"),               # dull
    ("🈚",	False, "Squared CJK Unified Ideograph-7121"), # dull

    # Unicode Version 6.0
    ("😁",	False, "Smiling Eyes"),                     # too similar to another
    ("😂",	True , "Joy Tears"),
    ("😃",	False, "Smiling Face With Open Mouth"),     # too similar to another
    ("😄",	False, "Smiling Face With Open Mouth and Smiling Eyes"), # too similar to another
    ("😅",	False, "Cold Sweat"),                       # too similar to another
    ("😆",	True , "Closed Eyes"),
    ("😉",	True , "Winky"),
    ("😊",	True , "Smiling Eyes"),
    ("😋",	False, "Face Savouring Delicious Food"),    # too similar to another
    ("😎",	True , "Wearing Sunglasses"),
    ("😍",	True , "Heart Eyes"),
    ("😘",	True , "Kissy"),
    ("😚",	False, "Kissing Face With Closed Eyes"),    # too similar to another
    ("😇",	True , "Halo"),
    ("😐",	True , "Neutral"),
    ("😶",	True , "No Mouth"),
    ("😏",	True , "Smirking"),
    ("😣",	True , "Persevering"),
    ("😥",	True , "Disappointed"),
    ("😪",	False, "Sleepy"),                           # too similar to another
    ("😫",	False, "Tired"),                            # too similar to another
    ("😌",	False, "Relieved"),                         # too similar to another
    ("😜",	True , "Tongue Out"),
    ("😝",	False, "Tongue Out Closed Eyes"),           # too similar to another
    ("😒",	False, "Unamused"),                         # too similar to another
    ("😓",	True , "Cold Sweat"),
    ("😔",	True , "Pensive"),
    ("😖",	True , "Confounded"),
    ("😷",	True , "Medical Mask"),
    ("😲",	True , "Astonished"),
    ("😞",	False, "Disappointed"),                     # too similar to another
    ("😤",	False, "Face With Look of Triumph"),        # too similar to another
    ("😢",	False, "Crying"),                           # too similar to another
    ("😭",	True , "Sobbing"),
    ("😨",	True , "Fearful"),
    ("😩",	False, "Weary"),                            # too similar to another
    ("😰",	False, "Open Mouth Cold Sweat"),            # too similar to another
    ("😱",	True , "Screaming"),
    ("😳",	True , "Flushed"),
    ("😵",	True , "Dizzy"),
    ("😡",	True , "Pouting"),
    ("😠",	False, "Angry"),                            # too similar to another
    ("👿",	False, "Imp"),                              # potentially offensive
    ("😈",	False, "Smiling Face With Horns"),          # too similar to another
    ("👦",	False, "Boy"),                              # dull
    ("👧",	False, "Girl"),                             # dull
    ("👨",	False, "Generic Man"),                      # potentially offensive
    ("👩",	False, "Generic Woman"),                    # potentially offensive
    ("👴",	False, "Older Man"),                        # potentially offensive
    ("👵",	False, "Older Woman"),                      # potentially offensive
    ("👶",	True , "Baby"),
    ("👱",	False, "Person With Blond Hair"),           # dull
    ("👮",	False, "Police Officer"),                   # potentially offensive
    ("👲",	False, "Man With Gua Pi Mao"),              # potentially offensive
    ("👳",	False, "Man With Turban"),                  # potentially offensive
    ("👷",	False, "Trade Worker"),                     # potentially offensive
    ("👸",	False, "Princess"),                         # potentially offensive
    ("💂",	False, "Guardsman"),                        # potentially offensive
    ("🎅",	False, "Santa Claus"),                      # potentially offensive
    ("👼",	False, "Baby Angel"),                       # potentially offensive
    ("👯",	False, "Bunny Women"),                      # potentially offensive
    ("💆",	False, "Face Massage"),                     # dull
    ("💇",	False, "Haircut"),                          # dull
    ("👰",	False, "Bride"),                            # potentially offensive
    ("🙍",	False, "Person Frowning"),                  # dull
    ("🙎",	False, "Person With Pouting"),              # dull
    ("🙅",	True , "Block Gesture"),
    ("🙆",	True , "OK Gesture"),
    ("💁",	False, "Sass Gesture"),                     # used in UI: reply standings
    ("🙋",	True , "Raised Hand"),
    ("🙇",	True , "Deep Bow"),
    ("🙌",	True , "Praise Hands"),
    ("🙏",	False, "Prayer Hands"),                     # potentially offensive
    ("👤",	False, "Bust in Silhouette"),               # dull
    ("👥",	False, "Busts in Silhouette"),              # dull
    ("🚶",	False, "Pedestrian"),                       # dull
    ("🏃",	False, "Runner"),                           # dull
    ("💃",	False, "Dancer"),                           # potentially offensive
    ("💏",	False, "Kiss"),                             # potentially offensive
    ("💑",	False, "Heteronormative Couple"),           # potentially offensive
    ("👪",	False, "Hetero Family"),                    # potentially offensive
    ("👫",	False, "Man & Woman"),                      # potentially offensive
    ("👬",	False, "Two Men"),                          # potentially offensive
    ("👭",	False, "Two Women"),                        # potentially offensive
    ("💪",	False, "Biceps"),                           # potentially offensive
    ("👈",	False, "Left Pointing Backhand"),           # dull
    ("👉",	False, "Right Pointing Backhand"),          # dull
    ("👆",	True , "Pointing Hand"),
    ("👇",	False, "Down Pointing Backhand"),           # dull
    ("✊",	True , "Power Hand"),
    ("✋",	True , "Palm Hand"),
    ("👊",	True , "Fist Hand"),
    ("👌",	True , "OK Hand"),
    ("👍",	True , "Thumbs Up"),
    ("👎",	True , "Thumbs Down"),
    ("👋",	False, "Waving Hand Sign"),                 # used by UI: for the welcome pages
    ("👏",	True , "Clappy Hands"),
    ("👐",	False, "Open Hands Sign"),                  # dull
    ("💅",	True , "Nail Polish"),
    ("👣",	True , "Footprints"),
    ("👀",	True , "Eyes"),
    ("👂",	True , "Ear"),
    ("👃",	True , "Nose"),
    ("👅",	True , "Lick"),
    ("👄",	True , "Mouth"),
    ("💋",	False, "Kiss Mark"),                        # too similar to another
    ("💘",	True , "Cupid Arrow"),
    ("💓",	False, "Beating Heart"),                    # too similar to another
    ("💔",	True , "Broken Heart"),
    ("💕",	False, "Two Hearts"),                       # too similar to another
    ("💖",	True , "Sparkly Heart"),
    ("💗",	False, "Growing Heart"),                    # too similar to another
    ("💙",	False, "Blue Heart"),                       # too similar to another
    ("💚",	False, "Green Heart"),                      # too similar to another
    ("💛",	False, "Yellow Heart"),                     # too similar to another
    ("💜",	False, "Purple Heart"),                     # too similar to another
    ("💝",	False, "Heart With Ribbon"),                # too similar to another
    ("💞",	False, "Revolving Hearts"),                 # too similar to another
    ("💟",	False, "Heart Decoration"),                 # dull
    ("💌",	True , "Love Letter"),
    ("💧",	True , "Droplet"),
    ("💤",	True , "ZZZ"),
    ("💢",	True , "Anger"),
    ("💣",	False, "Bomb"),                             # potentially offensive
    ("💥",	True , "Sparks"),
    ("💦",	True , "Splashing"),
    ("💨",	True , "Dash"),
    ("💫",	True , "Shooting Star"),
    ("💬",	True , "Speech Bubble"),
    ("💭",	True , "Thought Bubble"),
    ("👓",	True , "Eyeglasses"),
    ("👔",	True , "Necktie"),
    ("👕",	False, "T-Shirt"),                          # dull
    ("👖",	True , "Jeans"),
    ("👗",	False, "Dress"),                            # dull
    ("👘",	False, "Kimono"),                           # dull
    ("👙",	False, "Bikini"),                           # potentially offensive
    ("👚",	False, "Womans Clothes"),                   # dull
    ("👛",	False, "Purse"),                            # dull
    ("👜",	True , "Handbag"),
    ("👝",	False, "Pouch"),                            # dull
    ("🎒",	True , "Backpack"),
    ("👞",	False, "Mans Shoe"),                        # dull
    ("👟",	True , "Running Shoe"),
    ("👠",	True , "Heels"),
    ("👡",	False, "Womans Sandal"),                    # dull
    ("👢",	False, "Womans Boots"),                     # dull
    ("👑",	True , "Crown"),
    ("👒",	False, "Lady's Hat"),                       # potentially offensive
    ("🎩",	True , "Top Hat"),
    ("💄",	True , "Lipstick"),
    ("💍",	True , "Ring"),
    ("💎",	True , "Gem"),
    ("👹",	False, "Japanese Ogre"),                    # dull
    ("👺",	False, "Japanese Goblin"),                  # dull
    ("👻",	True , "Ghost"),
    ("💀",	True , "Skull"),
    ("👽",	True , "Alien"),
    ("👾",	True , "Space Invader"),
    ("💩",	False, "Pile of Poo"),                      # potentially offensive
    ("🐵",	False, "Monkey"),                           # potentially offensive
    ("🙈",	True , "See No Evil"),
    ("🙉",	True , "Hear No Evil"),
    ("🙊",	True , "Speak No Evil"),
    ("🐒",	False, "Monkey"),                           # potentially offensive
    ("🐶",	True , "Dog"),
    ("🐕",	False, "Dog"),                              # dull
    ("🐩",	False, "Poodle"),                           # dull
    ("🐺",	True , "Wolf"),
    ("🐱",	False, "Cat"),                              # is a cat
    ("😸",	False, "Grinning Cat with Smiling Eyes"),   # is a cat
    ("😹",	False, "Cat with Tears of Joy"),            # is a cat
    ("😺",	False, "Smiling Cat with Open Mouth"),      # is a cat
    ("😻",	False, "Smiling Cat with Heart Eyes"),      # is a cat
    ("😼",	False, "Cat with Wry Smile"),               # is a cat
    ("😽",	False, "Kissing Cat with Closed Eyes"),     # is a cat
    ("😾",	False, "Pouting Cat Face"),                 # is a cat
    ("😿",	False, "Crying Cat Face"),                  # is a cat
    ("🙀",	False, "Weary Cat Face"),                   # is a cat
    ("🐈",	False, "Cat"),                              # dull
    ("🐯",	True , "Tiger"),
    ("🐅",	False, "Tiger"),                            # dull
    ("🐆",	False, "Leopard"),                          # dull
    ("🐴",	True , "Horse"),
    ("🐎",	False, "Horse"),                            # too similar to another
    ("🐮",	True , "Cow"),
    ("🐂",	False, "Ox"),                               # dull
    ("🐃",	False, "Water Buffalo"),                    # dull
    ("🐄",	False, "Cow"),                              # dull
    ("🐷",	False, "Pig"),                              # potentially offensive
    ("🐖",	False, "Pig"),                              # dull
    ("🐗",	True , "Boar"),
    ("🐽",	False, "Pig Nose"),                         # dull
    ("🐏",	False, "Ram"),                              # dull
    ("🐑",	True , "Sheep"),
    ("🐐",	False, "Goat"),                             # dull
    ("🐪",	False, "Dromedary Camel"),                  # dull
    ("🐫",	False, "Bactrian Camel"),                   # dull
    ("🐘",	False, "Elephant"),                         # dull
    ("🐭",	True , "Mouse"),
    ("🐁",	False, "Mouse"),                            # dull
    ("🐀",	False, "Rat"),                              # dull
    ("🐹",	True , "Hamster"),
    ("🐰",	True , "Rabbit"),
    ("🐇",	False, "Rabbit"),                           # dull
    ("🐻",	True , "Bear"),
    ("🐨",	True , "Koala"),
    ("🐼",	True , "Panda"),
    ("🐾",	True , "Paw Prints"),
    ("🐔",	True , "Chicken"),
    ("🐓",	False, "Rooster"),                          # dull
    ("🐣",	True , "Hatching"),
    ("🐤",	True , "Chick"),
    ("🐥",	False, "Front-Facing Baby Chick"),          # too similar to another
    ("🐦",	True , "Bird"),
    ("🐧",	True , "Penguin"),
    ("🐸",	True , "Frog"),
    ("🐊",	True , "Crocodile"),
    ("🐢",	True , "Turtle"),
    ("🐍",	True , "Snake"),
    ("🐲",	True , "Dragon Face"),
    ("🐉",	True , "Dragon"),
    ("🐳",	True , "Whale"),
    ("🐋",	False, "Whale"),                            # too similar to another
    ("🐬",	True , "Dolphin"),
    ("🐟",	False, "Fish"),                             # too similar to another
    ("🐠",	True , "Fish"),
    ("🐡",	False, "Blowfish"),                         # dull
    ("🐙",	True , "Octopus"),
    ("🐚",	True , "Shell"),
    ("🐌",	True , "Snail"),
    ("🐛",	True , "Bug"),
    ("🐜",	True , "Ant"),
    ("🐝",	True , "Honeybee"),
    ("🐞",	True , "Lady Beetle"),
    ("💐",	True , "Bouquet"),
    ("🌸",	True , "Sakura"),
    ("💮",	False, "White Flower"),                     # dull
    ("🌹",	True , "Rose"),
    ("🌺",	False, "Hibiscus"),                         # dull
    ("🌻",	True , "Sunflower"),
    ("🌼",	False, "Blossom"),                          # dull
    ("🌷",	True , "Tulip"),
    ("🌱",	True , "Seedling"),
    ("🌲",	True , "Evergreen Tree"),
    ("🌳",	True , "Deciduous Tree"),
    ("🌴",	True , "Palm Tree"),
    ("🌵",	True , "Cactus"),
    ("🌾",	False, "Ear of Rice"),                      # dull
    ("🌿",	True , "Herb"),
    ("🍀",	True , "Clover"),
    ("🍁",	True , "Maple Leaf"),
    ("🍂",	False, "Fallen Leaf"),                      # dull
    ("🍃",	True , "Blown Leaves"),
    ("🍇",	True , "Grapes"),
    ("🍈",	False, "Melon"),                            # dull
    ("🍉",	True , "Watermelon"),
    ("🍊",	False, "Tangerine"),                        # too similar to another
    ("🍋",	True , "Lemon"),
    ("🍌",	True , "Banana"),
    ("🍍",	True , "Pineapple"),
    ("🍎",	True , "Red Apple"),
    ("🍏",	False, "Green Apple"),                      # too similar to another
    ("🍐",	False, "Pear"),                             # too similar to another
    ("🍑",	True , "Peach"),
    ("🍒",	True , "Cherries"),
    ("🍓",	True , "Strawberry"),
    ("🍅",	False, "Tomato"),                           # too similar to another
    ("🍆",	True , "Eggplant"),
    ("🌽",	True , "Corn"),
    ("🍄",	True , "Mushroom"),
    ("🌰",	True , "Chestnut"),
    ("🍞",	True , "Bread"),
    ("🍖",	False, "Meat on Bone"),                     # dull
    ("🍗",	False, "Poultry Leg"),                      # dull
    ("🍔",	True , "Hamburger"),
    ("🍟",	True , "Fries"),
    ("🍕",	True , "Pizza"),
    ("🍲",	False, "Pot of Food"),                      # dull
    ("🍱",	False, "Bento Box"),                        # dull
    ("🍘",	False, "Rice Cracker"),                     # dull
    ("🍙",	True , "Rice Ball"),
    ("🍚",	False, "Cooked Rice"),                      # dull
    ("🍛",	False, "Curry and Rice"),                   # dull
    ("🍜",	False, "Steaming Bowl"),                    # dull
    ("🍝",	True , "Spaghetti"),
    ("🍠",	True , "Sweet Potato"),
    ("🍢",	False, "Oden"),                             # dull
    ("🍣",	False, "Sushi"),                            # dull
    ("🍤",	False, "Fried Shrimp"),                     # dull
    ("🍥",	False, "Fish Cake With Swirl Design"),      # dull
    ("🍡",	False, "Dango"),                            # dull
    ("🍦",	True , "Soft Ice Cream"),
    ("🍧",	False, "Shaved Ice"),                       # dull
    ("🍨",	False, "Ice Cream"),                        # dull
    ("🍩",	True , "Doughnut"),
    ("🍪",	True , "Cookie"),
    ("🎂",	False, "Birthday Cake"),                    # dull
    ("🍰",	True , "Shortcake"),
    ("🍫",	True , "Chocolate Bar"),
    ("🍬",	True , "Candy"),
    ("🍭",	True , "Lollipop"),
    ("🍮",	False, "Custard"),                          # dull
    ("🍯",	False, "Honey Pot"),                        # dull
    ("🍼",	True , "Baby Bottle"),
    ("🍵",	False, "Teacup Without Handle"),            # dull
    ("🍶",	False, "Sake Bottle and Cup"),              # dull
    ("🍷",	False, "Wine Glass"),                       # potentially offensive
    ("🍸",	False, "Cocktail Glass"),                   # potentially offensive
    ("🍹",	False, "Tropical Drink"),                   # potentially offensive
    ("🍺",	False, "Beer"),                             # potentially offensive
    ("🍻",	False, "Clinking Beer Mugs"),               # potentially offensive
    ("🍴",	True , "Fork & Knife"),
    ("🍳",	False, "Cooking"),                          # dull
    ("🌍",	False, "Earth Globe Europe-Africa"),        # dull
    ("🌎",	False, "Earth Globe Americas"),             # dull
    ("🌏",	False, "Earth Globe Asia-Australia"),       # dull
    ("🌐",	False, "Globe With Meridians"),             # dull
    ("🌋",	True , "Volcano"),
    ("🗻",	False, "Mount Fuji"),                       # too similar to another
    ("🏠",	True , "House"),
    ("🏡",	False, "House With Garden"),                # dull
    ("🏢",	True , "Office"),
    ("🏣",	False, "Japanese Post Office"),             # too similar to another
    ("🏤",	False, "European Post Office"),             # too similar to another
    ("🏥",	True , "Hospital"),
    ("🏦",	False, "Bank"),                             # too similar to another
    ("🏨",	False, "Hotel"),                            # too similar to another
    ("🏩",	False, "Love Hotel"),                       # too similar to another
    ("🏪",	False, "Convenience Store"),                # too similar to another
    ("🏫",	False, "School"),                           # too similar to another
    ("🏬",	False, "Department Store"),                 # too similar to another
    ("🏭",	False, "Factory"),                          # too similar to another
    ("🏯",	False, "Japanese Castle"),                  # too similar to another
    ("🏰",	True , "Castle"),
    ("💒",	False, "Wedding"),                          # too similar to another
    ("🗼",	False, "Tokyo Tower"),                      # too similar to another
    ("🗽",	True , "Liberty"),
    ("🗾",	False, "Silhouette of Japan"),              # too similar to another
    ("🌁",	False, "Foggy"),                            # too similar to another
    ("🌃",	False, "Night With Stars"),                 # too similar to another
    ("🌄",	False, "Sunrise Over Mountains"),           # too similar to another
    ("🌅",	False, "Sunrise"),                          # too similar to another
    ("🌆",	False, "Cityscape at Dusk"),                # too similar to another
    ("🌇",	False, "Sunset Over Buildings"),            # too similar to another
    ("🌉",	False, "Bridge at Night"),                  # too similar to another
    ("🌊",	True , "Big Wave"),
    ("🗿",	False, "Moyai"),                            # dull
<<<<<<< HEAD
    ("🌌",	True , "Milky Way"),
=======
    ("🌌",	False, "Milky Way"),                       # dull
>>>>>>> 6f20ec21
    ("🎠",	True , "Carousel Horse"),
    ("🎡",	True , "Ferris Wheel"),
    ("🎢",	True , "Roller Coaster"),
    ("💈",	False, "Barber Pole"),                      # dull
    ("🎪",	False, "Circus Tent"),                      # used in UI: venue checkins
    ("🎭",	True , "Performing Arts"),
    ("🎨",	True , "Palette"),
    ("🎰",	False, "Slot Machine"),                     # dull
    ("🚂",	False, "Steam Locomotive"),                 # dull
    ("🚃",	True , "Railcar"),
    ("🚄",	True , "Fast Train"),
    ("🚅",	False, "Fast Train with Bullet Nose"),      # too similar to another
    ("🚆",	False, "Train"),                            # too similar to another
    ("🚇",	False, "Metro"),                            # too similar to another
    ("🚈",	False, "Light Rail"),                       # too similar to another
    ("🚉",	False, "Station"),                          # too similar to another
    ("🚊",	False, "Tram"),                             # too similar to another
    ("🚝",	True , "Monorail"),
    ("🚞",	False, "Mountain Railway"),                 # too similar to another
    ("🚋",	False, "Tram Car"),                         # too similar to another
    ("🚌",	True , "Bus"),
    ("🚍",	False, "Bus"),                              # too similar to another
    ("🚎",	False, "Trolleybus"),                       # too similar to another
    ("🚏",	False, "Bus Stop"),                         # too similar to another
    ("🚐",	False, "Minibus"),                          # too similar to another
    ("🚑",	False, "Ambulance"),                        # too similar to another
    ("🚒",	False, "Fire Engine"),                      # too similar to another
    ("🚓",	False, "Police Car"),                       # too similar to another
    ("🚔",	True , "Police Car"),
    ("🚕",	False, "Taxi"),                             # too similar to another
    ("🚖",	False, "Oncoming Taxi"),                    # too similar to another
    ("🚗",	False, "Automobile"),                       # too similar to another
    ("🚘",	True , "Automobile"),
    ("🚙",	False, "Recreational Vehicle"),             # too similar to another
    ("🚚",	True , "Delivery Truck"),
    ("🚛",	False, "Articulated Lorry"),                # too similar to another
    ("🚜",	True , "Tractor"),
    ("🚲",	True , "Bicycle"),
    ("🚳",	False, "No Bicycles"),                      # too similar to another
    ("🚨",	True , "Alert Light"),
    ("🔱",	True , "Trident"),
    ("🚣",	True , "Rowboat"),
    ("🚤",	True , "Speedboat"),
    ("🚢",	False, "Ship"),                             # dull
    ("💺",	False, "Seat"),                             # dull
    ("🚁",	True , "Helicopter"),
    ("🚟",	False, "Suspension Railway"),               # dull
    ("🚠",	True , "Sky Tram"),
    ("🚡",	False, "Aerial Tramway"),                   # dull
    ("🚀",	True , "Rocket"),
    ("🏧",	False, "ATM"),                              # dull
    ("🚮",	False, "Put Litter in Its Place"),          # dull
    ("🚥",	False, "Horizontal Traffic Light"),         # dull
    ("🚦",	True , "Traffic Light"),
    ("🚧",	True , "Hazard Sign"),
    ("🚫",	True , "Prohibited"),
    ("🚭",	False, "No Smoking"),                       # dull
    ("🚯",	True , "Do Not Litter"),
    ("🚰",	True , "Tap Water"),
    ("🚱",	False, "Non-Potable Water"),                # dull
    ("🚷",	False, "No Pedestrians"),                   # dull
    ("🚸",	False, "Children Crossing"),                # dull
    ("🚹",	False, "Mens Symbol"),                      # dull
    ("🚺",	False, "Womens Symbol"),                    # dull
    ("🚻",	False, "Restroom"),                         # potentially offensive
    ("🚼",	False, "Baby Symbol"),                      # dull
    ("🚾",	False, "Water Closet"),                     # dull
    ("🛂",	False, "Passport Control"),                 # dull
    ("🛃",	False, "Customs"),                          # dull
    ("🛄",	False, "Baggage Claim"),                    # dull
    ("🛅",	False, "Left Luggage"),                     # dull
    ("🚪",	True , "Door"),
    ("🚽",	False, "Toilet"),                           # potentially offensive
    ("🚿",	False, "Shower"),                           # potentially offensive
    ("🛀",	True , "Bath"),
    ("🛁",	False, "Bathtub"),                          # dull
    ("⏳",	True , "Hourglass"),
    ("⏰",	True , "Alarm Clock"),
    ("⏱",	False, "Stopwatch"),                        # dull
    ("⏲",	False, "Timer Clock"),                      # dull
    ("🕛",	False, "Twelve O'Clock"),                   # dull
    ("🕧",	False, "Half Past Twelve"),                 # dull
    ("🕐",	False, "One O'Clock"),                      # dull
    ("🕜",	False, "Half Past One"),                    # dull
    ("🕑",	False, "Two O'Clock"),                      # dull
    ("🕝",	False, "Half Past Two"),                    # dull
    ("🕒",	False, "Three O'Clock"),                    # dull
    ("🕞",	False, "Half Past Three"),                  # dull
    ("🕓",	False, "Four O'Clock"),                     # dull
    ("🕟",	False, "Half Past Four"),                   # dull
    ("🕔",	False, "Five O'Clock"),                     # dull
    ("🕠",	False, "Half Past Five"),                   # dull
    ("🕕",	False, "Six O'Clock"),                      # dull
    ("🕡",	False, "Half Past Six"),                    # dull
    ("🕖",	False, "Seven O'Clock"),                    # dull
    ("🕢",	False, "Half Past Seven"),                  # dull
    ("🕗",	False, "Eight O'Clock"),                    # dull
    ("🕣",	False, "Half Past Eight"),                  # dull
    ("🕘",	False, "Nine O'Clock"),                     # dull
    ("🕤",	False, "Half Past Nine"),                   # dull
    ("🕙",	False, "Ten O'Clock"),                      # dull
    ("🕥",	False, "Half Past Ten"),                    # dull
    ("🕚",	False, "Eleven O'Clock"),                   # dull
    ("🕦",	False, "Half Past Eleven"),                 # dull
    ("⛎",	False, "Ophiuchus"),                        # dull
    ("🌑",	False, "New Moon"),                         # dull
    ("🌒",	False, "Waxing Crescent"),                  # dull
    ("🌓",	False, "First Quarter Moon Symbol"),        # dull
    ("🌔",	False, "Waxing Gibbous"),                   # dull
    ("🌕",	True , "Full Moon"),
    ("🌖",	False, "Waning Gibbous"),                   # dull
    ("🌗",	True , "Half Moon"),
    ("🌘",	False, "Waning Crescent"),                  # dull
    ("🌙",	False, "Crescent Moon"),                    # dull
    ("🌚",	False, "New Moon With Face"),               # potentially offensive
    ("🌛",	False, "First Quarter Moon With Face"),     # dull
    ("🌜",	False, "Last Quarter Moon With Face"),      # dull
    ("🌝",	False, "Full Moon With Face"),              # dull
    ("🌞",	True , "Sun"),
    ("🌀",	False, "Cyclone"),                          # dull
    ("🌈",	True , "Rainbow"),
    ("🌂",	False, "Umbrella"),                         # dull
    ("🌟",	True , "Glowing Star"),
    ("🌠",	False, "Shooting Star"),                    # dull
    ("🔥",	True , "Fire"),
    ("🎃",	True , "Jack-O-Lantern"),
    ("🎄",	True , "Presents Tree"),
    ("🎆",	True , "Fireworks"),
    ("🎇",	False, "Firework Sparkler"),                # dull
    ("✨",	False, "Sparkles"),                         # dull
    ("🎈",	True , "Balloon"),
    ("🎉",	True , "Party Popper"),
    ("🎊",	False, "Confetti Ball"),                    # dull
    ("🎋",	False, "Tanabata Tree"),                    # dull
    ("🎌",	False, "Crossed Flags"),                    # dull
    ("🎍",	False, "Pine Decoration"),                  # dull
    ("🎎",	False, "Japanese Dolls"),                   # dull
    ("🎏",	False, "Carp Streamer"),                    # dull
    ("🎐",	False, "Wind Chime"),                       # dull
    ("🎑",	False, "Moon Viewing Ceremony"),            # dull
    ("🎓",	True , "Grad Cap"),
    ("🎯",	True , "Bullseye"),
    ("🎴",	False, "Flower Playing Cards"),             # dull
    ("🎀",	True , "Ribbon"),
    ("🎁",	False, "Wrapped Present"),                  # dull
    ("🎫",	False, "Ticket"),                           # dull
    ("🏀",	True , "Basketball"),
    ("🏈",	True , "America Ball"),
    ("🏉",	False, "Rugby Ball"),                       # too similar to another
    ("🎾",	True , "Tennis"),
    ("🎱",	True , "Billiards"),
    ("🎳",	True , "Bowling"),
    ("🎣",	False, "Fishing Pole and Fish"),            # dull
    ("🎽",	False, "Running Shirt With Sash"),          # dull
    ("🎿",	False, "Ski and Ski Boot"),                 # dull
    ("🏂",	False, "Snowboarder"),                      # dull
    ("🏄",	False, "Surfer"),                           # dull
    ("🏇",	False, "Horse Racing"),                     # dull
    ("🏊",	True , "Swimmer"),
    ("🚴",	False, "Bicyclist"),                        # dull
    ("🚵",	False, "Mountain Bicyclist"),               # dull
    ("🏆",	False, "Trophy"),                           # dull
    ("🎮",	True , "Video Game"),
    ("🎲",	True , "Dice"),
    ("🃏",	False, "Playing Card Black Joker"),         # dull
    ("🔇",	False, "Speaker With Cancellation Stroke"), # dull
    ("🔈",	True , "Speaker"),
    ("🔉",	False, "Speaker With One Sound Wave"),      # dull
    ("🔊",	False, "Speaker With Three Sound Waves"),   # dull
    ("📢",	False, "Public Address Loudspeaker"),       # too similar to another
    ("📣",	True , "Megaphone"),
    ("📯",	False, "Horn"),                             # dull
    ("🔔",	True , "Bell"),
    ("🔕",	False, "No Bells"),                         # dull
    ("🔀",	False, "Shuffle"),                          # dull
    ("🔁",	False, "Repeat"),                           # dull
    ("🔂",	False, "Repeat Once"),                      # dull
    ("⏩",	False, "Fast Forward"),                     # dull
    ("⏭",	False, "Next Track"),                       # dull
    ("⏯",	False, "Play/Pause"),                       # dull
    ("⏪",	False, "Rewind"),                           # dull
    ("⏮",	False, "Previous Track"),                   # dull
    ("🔼",	False, "Up-Pointing Small Red Triangle"),   # dull
    ("⏫",	False, "Up to Top"),                        # dull
    ("🔽",	False, "Down-Pointing Small Red Triangle"), # dull
    ("⏬",	False, "Down to Bottom"),                   # dull
    ("🎼",	True , "Musical Score"),
    ("🎵",	False, "Musical Note"),                     # dull
    ("🎶",	True , "Music Notes"),
    ("🎤",	True , "Microphone"),
    ("🎧",	True , "Headphone"),
    ("🎷",	True , "Saxophone"),
    ("🎸",	True , "Guitar"),
    ("🎹",	True , "Keyboard"),
    ("🎺",	True , "Trumpet"),
    ("🎻",	True , "Violin"),
    ("📻",	True , "Boom Box"),
    ("📱",	True , "Mobile Phone"),
    ("📳",	False, "Vibration Mode"),                   # dull
    ("📴",	False, "Mobile Phone Off"),                 # dull
    ("📲",	False, "Download to Phone"),                # too similar to another
    ("📵",	False, "No Mobile Phones"),                 # dull
    ("📞",	True , "Old Phone"),
    ("🔟",	False, "Keycap Ten"),                       # dull
    ("📶",	False, "Antenna With Bars"),                # dull
    ("📟",	True , "Pager"),
    ("📠",	True , "Fax Machine"),
    ("🔋",	True , "Battery"),
    ("🔌",	True , "Plug"),
    ("💻",	False, "Personal Computer"),                # dull
    ("💽",	False, "Minidisc"),                         # dull
    ("💾",	True , "Floppy"),
    ("💿",	True , "Compact Disc"),
    ("📀",	False, "DVD"),                              # dull
    ("🎥",	False, "Movie Camera"),                     # dull
    ("🎦",	False, "Cinema"),                           # dull
    ("🎬",	True , "Clapperboard"),
    ("📺",	True , "Television"),
    ("📷",	True , "Camera"),
    ("📹",	False, "Video Camera"),                     # dull
    ("📼",	False, "Videocassette"),                    # dull
    ("🔅",	False, "Low Brightness Symbol"),            # dull
    ("🔆",	False, "High Brightness Symbol"),           # dull
    ("🔍",	True , "Magnifying Glass"),
    ("🔎",	False, "Right-Pointing Magnifying Glass"),  # dull
    ("🔬",	True , "Microscope"),
    ("🔭",	True , "Telescope"),
    ("📡",	False, "Satellite Dish"),                   # dull
    ("💡",	True , "Light Bulb"),
    ("🔦",	False, "Electric Torch"),                   # dull
    ("🏮",	False, "Izakaya Lantern"),                  # dull
    ("📔",	False, "Notebook With Decorative Cover"),   # too similar to another
    ("📕",	True , "Closed Book"),
    ("📖",	False, "Open Book"),                        # too similar to another
    ("📗",	False, "Green Book"),                       # too similar to another
    ("📘",	False, "Blue Book"),                        # too similar to another
    ("📙",	False, "Orange Book"),                      # too similar to another
    ("📚",	False, "Books"),                            # too similar to another
    ("📓",	False, "Notebook"),                         # too similar to another
    ("📒",	False, "Ledger"),                           # too similar to another
    ("📃",	False, "Page With Curl"),                   # too similar to another
    ("📜",	False, "Scroll"),                           # too similar to another
    ("📄",	False, "Page Facing Up"),                   # too similar to another
    ("📰",	True , "Newspaper"),
    ("📑",	False, "Bookmark Tabs"),                    # too similar to another
    ("🔖",	False, "Bookmark"),                         # too similar to another
    ("💰",	False, "Money Bag"),                        # potentially offensive
    ("💴",	False, "Banknote With Yen Sign"),           # too similar to another
    ("💵",	False, "Banknote With Dollar Sign"),        # too similar to another
    ("💶",	False, "Banknote With Euro Sign"),          # too similar to another
    ("💷",	False, "Banknote With Pound Sign"),         # too similar to another
    ("💸",	False, "Flying Money"),                     # dull
    ("💱",	False, "Currency Exchange"),                # dull
    ("💲",	False, "Heavy Dollar Sign"),                # dull
    ("💳",	False, "Credit Card"),                      # dull
    ("💹",	False, "Upwards Trend in Yen"),             # dull
    ("📧",	False, "E-Mail Symbol"),                    # dull
    ("📨",	False, "Incoming Envelope"),                # dull
    ("📩",	False, "Going Into Envelope"),              # dull
    ("📤",	False, "Outbox Tray"),                      # dull
    ("📥",	False, "Inbox Tray"),                       # dull
    ("📦",	True , "Package"),
    ("📫",	True , "Mailbox"),
    ("📪",	False, "Closed Mailbox With Lowered Flag"), # dull
    ("📬",	False, "Open Mailbox With Raised Flag"),    # dull
    ("📭",	False, "Open Mailbox With Lowered Flag"),   # dull
    ("📮",	False, "Postbox"),                          # dull
    ("📝",	False, "Memo"),                             # dull
    ("💼",	True , "Briefcase"),
    ("📁",	False, "File Folder"),                      # dull
    ("📂",	False, "Open File Folder"),                 # dull
    ("📅",	True , "Calendar"),
    ("📆",	False, "Tear-Off Calendar"),                # dull
    ("📇",	True , "Card Index"),
    ("📈",	True , "Up Trend"),
    ("📉",	True , "Down Trend"),
    ("📊",	False, "Bar Chart"),                        # dull
    ("📋",	False, "Clipboard"),                        # dull
    ("📌",	True , "Pushpin"),
    ("📍",	True , "Location"),
    ("📎",	True , "Paperclip"),
    ("📏",	True , "Ruler"),
    ("📐",	True , "Triangle"),
    ("📛",	False, "Name Badge"),                       # dull
    ("🔒",	True , "Lock"),
    ("🔓",	False, "Open Lock"),                        # too similar to another
    ("🔏",	False, "Lock With Ink Pen"),                # too similar to another
    ("🔐",	False, "Closed Lock With Key"),             # too similar to another
    ("🔑",	True , "Key"),
    ("🔨",	True , "Hammer"),
    ("🔧",	True , "Spanner"),
    ("🔩",	True , "Calipers"),
    ("🔗",	False, "Link Symbol"),                      # dull
    ("💉",	True , "Syringe"),
    ("💊",	True , "Pill"),
    ("🔪",	True , "Chef Knife"),
    ("🔫",	True , "Pistol"),
    ("🚬",	True , "Durry"),
    ("🏁",	True , "Start Flag"),
    ("🚩",	False, "Triangular Flag on Post"),          # dull
    ("🇦🇫",	False, "Afghanistan"),                      # national flag
    ("🇦🇽",	False, "Åland Islands"),                    # national flag
    ("🇦🇱",	False, "Albania"),                          # national flag
    ("🇩🇿",	False, "Algeria"),                          # national flag
    ("🇦🇸",	False, "American Samoa"),                   # national flag
    ("🇦🇩",	False, "Andorra"),                          # national flag
    ("🇦🇴",	False, "Angola"),                           # national flag
    ("🇦🇮",	False, "Anguilla"),                         # national flag
    ("🇦🇶",	False, "Antarctica"),                       # national flag
    ("🇦🇬",	False, "Antigua & Barbuda"),                # national flag
    ("🇦🇷",	False, "Argentina"),                        # national flag
    ("🇦🇲",	False, "Armenia"),                          # national flag
    ("🇦🇼",	False, "Aruba"),                            # national flag
    ("🇦🇨",	False, "Ascension Island"),                 # national flag
    ("🇦🇺",	False, "Australia"),                        # national flag
    ("🇦🇹",	False, "Austria"),                          # national flag
    ("🇦🇿",	False, "Azerbaijan"),                       # national flag
    ("🇧🇸",	False, "Bahamas"),                          # national flag
    ("🇧🇭",	False, "Bahrain"),                          # national flag
    ("🇧🇩",	False, "Bangladesh"),                       # national flag
    ("🇧🇧",	False, "Barbados"),                         # national flag
    ("🇧🇾",	False, "Belarus"),                          # national flag
    ("🇧🇪",	False, "Belgium"),                          # national flag
    ("🇧🇿",	False, "Belize"),                           # national flag
    ("🇧🇯",	False, "Benin"),                            # national flag
    ("🇧🇲",	False, "Bermuda"),                          # national flag
    ("🇧🇹",	False, "Bhutan"),                           # national flag
    ("🇧🇴",	False, "Bolivia"),                          # national flag
    ("🇧🇦",	False, "Bosnia & Herzegovina"),             # national flag
    ("🇧🇼",	False, "Botswana"),                         # national flag
    ("🇧🇻",	False, "Bouvet Island"),                    # national flag
    ("🇧🇷",	False, "Brazil"),                           # national flag
    ("🇮🇴",	False, "British Indian Ocean Territory"),   # national flag
    ("🇻🇬",	False, "British Virgin Islands"),           # national flag
    ("🇧🇳",	False, "Brunei"),                           # national flag
    ("🇧🇬",	False, "Bulgaria"),                         # national flag
    ("🇧🇫",	False, "Burkina Faso"),                     # national flag
    ("🇧🇮",	False, "Burundi"),                          # national flag
    ("🇰🇭",	False, "Cambodia"),                         # national flag
    ("🇨🇲",	False, "Cameroon"),                         # national flag
    ("🇨🇦",	False, "Canada"),                           # national flag
    ("🇮🇨",	False, "Canary Islands"),                   # national flag
    ("🇨🇻",	False, "Cape Verde"),                       # national flag
    ("🇧🇶",	False, "Caribbean Netherlands"),            # national flag
    ("🇰🇾",	False, "Cayman Islands"),                   # national flag
    ("🇨🇫",	False, "Central African Republic"),         # national flag
    ("🇪🇦",	False, "Ceuta & Melilla"),                  # national flag
    ("🇹🇩",	False, "Chad"),                             # national flag
    ("🇨🇱",	False, "Chile"),                            # national flag
    ("🇨🇳",	False, "China"),                            # national flag
    ("🇨🇽",	False, "Christmas Island"),                 # national flag
    ("🇨🇵",	False, "Clipperton Island"),                # national flag
    ("🇨🇨",	False, "Cocos Islands"),                    # national flag
    ("🇨🇴",	False, "Colombia"),                         # national flag
    ("🇰🇲",	False, "Comoros"),                          # national flag
    ("🇨🇬",	False, "Congo - Brazzaville"),              # national flag
    ("🇨🇩",	False, "Congo - Kinshasa"),                 # national flag
    ("🇨🇰",	False, "Cook Islands"),                     # national flag
    ("🇨🇷",	False, "Costa Rica"),                       # national flag
    ("🇨🇮",	False, "Côte D’Ivoire"),                    # national flag
    ("🇭🇷",	False, "Croatia"),                          # national flag
    ("🇨🇺",	False, "Cuba"),                             # national flag
    ("🇨🇼",	False, "Curaçao"),                          # national flag
    ("🇨🇾",	False, "Cyprus"),                           # national flag
    ("🇨🇿",	False, "Czech Republic"),                   # national flag
    ("🇩🇰",	False, "Denmark"),                          # national flag
    ("🇩🇬",	False, "Diego Garcia"),                     # national flag
    ("🇩🇯",	False, "Djibouti"),                         # national flag
    ("🇩🇲",	False, "Dominica"),                         # national flag
    ("🇩🇴",	False, "Dominican Republic"),               # national flag
    ("🇪🇨",	False, "Ecuador"),                          # national flag
    ("🇪🇬",	False, "Egypt"),                            # national flag
    ("🇸🇻",	False, "El Salvador"),                      # national flag
    ("🇬🇶",	False, "Equatorial Guinea"),                # national flag
    ("🇪🇷",	False, "Eritrea"),                          # national flag
    ("🇪🇪",	False, "Estonia"),                          # national flag
    ("🇪🇹",	False, "Ethiopia"),                         # national flag
    ("🇪🇺",	False, "European Union"),                   # national flag
    ("🇫🇰",	False, "Falkland Islands"),                 # national flag
    ("🇫🇴",	False, "Faroe Islands"),                    # national flag
    ("🇫🇯",	False, "Fiji"),                             # national flag
    ("🇫🇮",	False, "Finland"),                          # national flag
    ("🇫🇷",	False, "France"),                           # national flag
    ("🇬🇫",	False, "French Guiana"),                    # national flag
    ("🇵🇫",	False, "French Polynesia"),                 # national flag
    ("🇹🇫",	False, "French Southern Territories"),      # national flag
    ("🇬🇦",	False, "Gabon"),                            # national flag
    ("🇬🇲",	False, "Gambia"),                           # national flag
    ("🇬🇪",	False, "Georgia"),                          # national flag
    ("🇩🇪",	False, "Germany"),                          # national flag
    ("🇬🇭",	False, "Ghana"),                            # national flag
    ("🇬🇮",	False, "Gibraltar"),                        # national flag
    ("🇬🇷",	False, "Greece"),                           # national flag
    ("🇬🇱",	False, "Greenland"),                        # national flag
    ("🇬🇩",	False, "Grenada"),                          # national flag
    ("🇬🇵",	False, "Guadeloupe"),                       # national flag
    ("🇬🇺",	False, "Guam"),                             # national flag
    ("🇬🇹",	False, "Guatemala"),                        # national flag
    ("🇬🇬",	False, "Guernsey"),                         # national flag
    ("🇬🇳",	False, "Guinea"),                           # national flag
    ("🇬🇼",	False, "Guinea-Bissau"),                    # national flag
    ("🇬🇾",	False, "Guyana"),                           # national flag
    ("🇭🇹",	False, "Haiti"),                            # national flag
    ("🇭🇲",	False, "Heard & McDonald Islands"),         # national flag
    ("🇭🇳",	False, "Honduras"),                         # national flag
    ("🇭🇰",	False, "Hong Kong"),                        # national flag
    ("🇭🇺",	False, "Hungary"),                          # national flag
    ("🇮🇸",	False, "Iceland"),                          # national flag
    ("🇮🇳",	False, "India"),                            # national flag
    ("🇮🇩",	False, "Indonesia"),                        # national flag
    ("🇮🇷",	False, "Iran"),                             # national flag
    ("🇮🇶",	False, "Iraq"),                             # national flag
    ("🇮🇪",	False, "Ireland"),                          # national flag
    ("🇮🇲",	False, "Isle of Man"),                      # national flag
    ("🇮🇱",	False, "Israel"),                           # national flag
    ("🇮🇹",	False, "Italy"),                            # national flag
    ("🇯🇲",	False, "Jamaica"),                          # national flag
    ("🇯🇵",	False, "Japan"),                            # national flag
    ("🇯🇪",	False, "Jersey"),                           # national flag
    ("🇯🇴",	False, "Jordan"),                           # national flag
    ("🇰🇿",	False, "Kazakhstan"),                       # national flag
    ("🇰🇪",	False, "Kenya"),                            # national flag
    ("🇰🇮",	False, "Kiribati"),                         # national flag
    ("🇽🇰",	False, "Kosovo"),                           # national flag
    ("🇰🇼",	False, "Kuwait"),                           # national flag
    ("🇰🇬",	False, "Kyrgyzstan"),                       # national flag
    ("🇱🇦",	False, "Laos"),                             # national flag
    ("🇱🇻",	False, "Latvia"),                           # national flag
    ("🇱🇧",	False, "Lebanon"),                          # national flag
    ("🇱🇸",	False, "Lesotho"),                          # national flag
    ("🇱🇷",	False, "Liberia"),                          # national flag
    ("🇱🇾",	False, "Libya"),                            # national flag
    ("🇱🇮",	False, "Liechtenstein"),                    # national flag
    ("🇱🇹",	False, "Lithuania"),                        # national flag
    ("🇱🇺",	False, "Luxembourg"),                       # national flag
    ("🇲🇴",	False, "Macau"),                            # national flag
    ("🇲🇰",	False, "Macedonia"),                        # national flag
    ("🇲🇬",	False, "Madagascar"),                       # national flag
    ("🇲🇼",	False, "Malawi"),                           # national flag
    ("🇲🇾",	False, "Malaysia"),                         # national flag
    ("🇲🇻",	False, "Maldives"),                         # national flag
    ("🇲🇱",	False, "Mali"),                             # national flag
    ("🇲🇹",	False, "Malta"),                            # national flag
    ("🇲🇭",	False, "Marshall Islands"),                 # national flag
    ("🇲🇶",	False, "Martinique"),                       # national flag
    ("🇲🇷",	False, "Mauritania"),                       # national flag
    ("🇲🇺",	False, "Mauritius"),                        # national flag
    ("🇾🇹",	False, "Mayotte"),                          # national flag
    ("🇲🇽",	False, "Mexico"),                           # national flag
    ("🇫🇲",	False, "Micronesia"),                       # national flag
    ("🇲🇩",	False, "Moldova"),                          # national flag
    ("🇲🇨",	False, "Monaco"),                           # national flag
    ("🇲🇳",	False, "Mongolia"),                         # national flag
    ("🇲🇪",	False, "Montenegro"),                       # national flag
    ("🇲🇸",	False, "Montserrat"),                       # national flag
    ("🇲🇦",	False, "Morocco"),                          # national flag
    ("🇲🇿",	False, "Mozambique"),                       # national flag
    ("🇲🇲",	False, "Myanmar"),                          # national flag
    ("🇳🇦",	False, "Namibia"),                          # national flag
    ("🇳🇷",	False, "Nauru"),                            # national flag
    ("🇳🇵",	False, "Nepal"),                            # national flag
    ("🇳🇱",	False, "Netherlands"),                      # national flag
    ("🇳🇨",	False, "New Caledonia"),                    # national flag
    ("🇳🇿",	False, "New Zealand"),                      # national flag
    ("🇳🇮",	False, "Nicaragua"),                        # national flag
    ("🇳🇪",	False, "Niger"),                            # national flag
    ("🇳🇬",	False, "Nigeria"),                          # national flag
    ("🇳🇺",	False, "Niue"),                             # national flag
    ("🇳🇫",	False, "Norfolk Island"),                   # national flag
    ("🇲🇵",	False, "Northern Mariana Islands"),         # national flag
    ("🇰🇵",	False, "North Korea"),                      # national flag
    ("🇳🇴",	False, "Norway"),                           # national flag
    ("🇴🇲",	False, "Oman"),                             # national flag
    ("🇵🇰",	False, "Pakistan"),                         # national flag
    ("🇵🇼",	False, "Palau"),                            # national flag
    ("🇵🇸",	False, "Palestinian Territories"),          # national flag
    ("🇵🇦",	False, "Panama"),                           # national flag
    ("🇵🇬",	False, "Papua New Guinea"),                 # national flag
    ("🇵🇾",	False, "Paraguay"),                         # national flag
    ("🇵🇪",	False, "Peru"),                             # national flag
    ("🇵🇭",	False, "Philippines"),                      # national flag
    ("🇵🇳",	False, "Pitcairn Islands"),                 # national flag
    ("🇵🇱",	False, "Poland"),                           # national flag
    ("🇵🇹",	False, "Portugal"),                         # national flag
    ("🇵🇷",	False, "Puerto Rico"),                      # national flag
    ("🇶🇦",	False, "Qatar"),                            # national flag
    ("🇷🇪",	False, "Réunion"),                          # national flag
    ("🇷🇴",	False, "Romania"),                          # national flag
    ("🇷🇺",	False, "Russia"),                           # national flag
    ("🇷🇼",	False, "Rwanda"),                           # national flag
    ("🇼🇸",	False, "Samoa"),                            # national flag
    ("🇸🇲",	False, "San Marino"),                       # national flag
    ("🇸🇹",	False, "São Tomé & Príncipe"),              # national flag
    ("🇸🇦",	False, "Saudi Arabia"),                     # national flag
    ("🇸🇳",	False, "Senegal"),                          # national flag
    ("🇷🇸",	False, "Serbia"),                           # national flag
    ("🇸🇨",	False, "Seychelles"),                       # national flag
    ("🇸🇱",	False, "Sierra Leone"),                     # national flag
    ("🇸🇬",	False, "Singapore"),                        # national flag
    ("🇸🇽",	False, "Sint Maarten"),                     # national flag
    ("🇸🇰",	False, "Slovakia"),                         # national flag
    ("🇸🇮",	False, "Slovenia"),                         # national flag
    ("🇸🇧",	False, "Solomon Islands"),                  # national flag
    ("🇸🇴",	False, "Somalia"),                          # national flag
    ("🇿🇦",	False, "South Africa"),                     # national flag
    ("🇬🇸",	False, "South Georgia & South Sandwich Islands"), # national flag
    ("🇰🇷",	False, "South Korea"),                      # national flag
    ("🇸🇸",	False, "South Sudan"),                      # national flag
    ("🇪🇸",	False, "Spain"),                            # national flag
    ("🇱🇰",	False, "Sri Lanka"),                        # national flag
    ("🇧🇱",	False, "St. Barthélemy"),                   # national flag
    ("🇸🇭",	False, "St. Helena"),                       # national flag
    ("🇰🇳",	False, "St. Kitts & Nevis"),                # national flag
    ("🇱🇨",	False, "St. Lucia"),                        # national flag
    ("🇲🇫",	False, "St. Martin"),                       # national flag
    ("🇵🇲",	False, "St. Pierre & Miquelon"),            # national flag
    ("🇻🇨",	False, "St. Vincent & Grenadines"),         # national flag
    ("🇸🇩",	False, "Sudan"),                            # national flag
    ("🇸🇷",	False, "Suriname"),                         # national flag
    ("🇸🇯",	False, "Svalbard & Jan Mayen"),             # national flag
    ("🇸🇿",	False, "Swaziland"),                        # national flag
    ("🇸🇪",	False, "Sweden"),                           # national flag
    ("🇨🇭",	False, "Switzerland"),                      # national flag
    ("🇸🇾",	False, "Syria"),                            # national flag
    ("🇹🇼",	False, "Taiwan"),                           # national flag
    ("🇹🇯",	False, "Tajikistan"),                       # national flag
    ("🇹🇿",	False, "Tanzania"),                         # national flag
    ("🇹🇭",	False, "Thailand"),                         # national flag
    ("🇹🇱",	False, "Timor-Leste"),                      # national flag
    ("🇹🇬",	False, "Togo"),                             # national flag
    ("🇹🇰",	False, "Tokelau"),                          # national flag
    ("🇹🇴",	False, "Tonga"),                            # national flag
    ("🇹🇹",	False, "Trinidad & Tobago"),                # national flag
    ("🇹🇦",	False, "Tristan Da Cunha"),                 # national flag
    ("🇹🇳",	False, "Tunisia"),                          # national flag
    ("🇹🇷",	False, "Turkey"),                           # national flag
    ("🇹🇲",	False, "Turkmenistan"),                     # national flag
    ("🇹🇨",	False, "Turks & Caicos Islands"),           # national flag
    ("🇹🇻",	False, "Tuvalu"),                           # national flag
    ("🇺🇬",	False, "Uganda"),                           # national flag
    ("🇺🇦",	False, "Ukraine"),                          # national flag
    ("🇦🇪",	False, "United Arab Emirates"),             # national flag
    ("🇬🇧",	False, "United Kingdom"),                   # national flag
    ("🇺🇸",	False, "United States"),                    # national flag
    ("🇺🇾",	False, "Uruguay"),                          # national flag
    ("🇺🇲",	False, "U.S. Outlying Islands"),            # national flag
    ("🇻🇮",	False, "U.S. Virgin Islands"),              # national flag
    ("🇺🇿",	False, "Uzbekistan"),                       # national flag
    ("🇻🇺",	False, "Vanuatu"),                          # national flag
    ("🇻🇦",	False, "Vatican City"),                     # national flag
    ("🇻🇪",	False, "Venezuela"),                        # national flag
    ("🇻🇳",	False, "Vietnam"),                          # national flag
    ("🇼🇫",	False, "Wallis & Futuna"),                  # national flag
    ("🇪🇭",	False, "Western Sahara"),                   # national flag
    ("🇾🇪",	False, "Yemen"),                            # national flag
    ("🇿🇲",	False, "Zambia"),                           # national flag
    ("🇿🇼",	False, "Zimbabwe"),                         # national flag
    ("🔃",	False, "Clockwise Arrows"),                 # dull
    ("🔄",	False, "Anticlockwise Arrows"),             # dull
    ("🔙",	False, "Back"),                             # dull
    ("🔚",	False, "End"),                              # dull
    ("🔛",	False, "On"),                               # dull
    ("🔜",	False, "Soon"),                             # dull
    ("🔝",	False, "Top"),                              # dull
    ("🔰",	False, "Beginner"),                         # dull
    ("🔮",	True , "Crystal Ball"),
    ("🔯",	False, "Six Pointed Star With Middle Dot"), # dull
    ("✅",	False, "White Heavy Check Mark"),           # dull
    ("❌",	True , "Cross"),
    ("❎",	False, "Negative Squared Cross Mark"),      # dull
    ("➕",	False, "Heavy Plus Sign"),                  # dull
    ("➖",	False, "Heavy Minus Sign"),                 # dull
    ("➗",	False, "Heavy Division Sign"),              # dull
    ("➰",	False, "Curly Loop"),                       # dull
    ("➿",	False, "Double Curly Loop"),                # dull
    ("❓",	True , "Question"),
    ("❔",	False, "White Question Mark Ornament"),     # too similar to another
    ("❕",	False, "White Exclamation Mark Ornament"),  # too similar to another
    ("💯",	True , "Hundred Points"),
    ("🔞",	False, "Over Eighteen"),                    # dull
    ("🔠",	False, "Latin Capital Letters"),            # dull
    ("🔡",	False, "Latin Small Letters"),              # dull
    ("🔢",	False, "Numbers"),                          # dull
    ("🔣",	False, "Symbols"),                          # dull
    ("🔤",	False, "Latin Letters"),                    # dull
    ("🅰️",	False, "Squared A"),                        # dull
    ("🆎",	False, "Squared AB"),                       # dull
    ("🅱️",	False, "Squared B"),                        # dull
    ("🆑",	False, "Squared CL"),                       # dull
    ("🆒",	True , "Cool Square"),
    ("🆓",	False, "Squared Free"),                     # dull
    ("🆔",	False, "Squared ID"),                       # dull
    ("🆕",	True , "New Square"),
    ("🆖",	False, "Squared NG"),                       # dull
    ("🅾️",	False, "Squared O"),                        # dull
    ("🆗",	True , "OK Square"),
    ("🆘",	True , "SOS Square"),
    ("🆙",	False, "Squared Up!"),                      # dull
    ("🆚",	False, "Squared Vs"),                       # dull
    ("🈁",	False, "Squared Katakana Koko"),            # dull
    ("🈂️",	False, "Squared Katakana Sa"),              # dull
    ("🈷️",	False, "Squared 月 (Moon)"),                 # dull
    ("🈶",	False, "Squared 有 (Have)"),                 # dull
    ("🉐",	False, "Circled Ideograph Advantage"),      # dull
    ("🈹",	False, "Squared CJK Unified Ideograph-5272"), # dull
    ("🈲",	False, "Squared CJK Unified Ideograph-7981"), # dull
    ("🉑",	False, "Circled 可 (Accept)"),               # dull
    ("🈸",	False, "Squared CJK Unified Ideograph-7533"), # dull
    ("🈴",	False, "Squared CJK Unified Ideograph-5408"), # dull
    ("🈳",	False, "Squared CJK Unified Ideograph-7a7a"), # dull
    ("🈺",	False, "Squared CJK Unified Ideograph-55b6"), # dull
    ("🈵",	False, "Squared CJK Unified Ideograph-6e80"), # dull
    ("🔶",	False, "Large Orange Diamond"),             # dull
    ("🔷",	False, "Large Blue Diamond"),               # dull
    ("🔸",	False, "Small Orange Diamond"),             # dull
    ("🔹",	False, "Small Blue Diamond"),               # dull
    ("🔺",	False, "Up-Pointing Red Triangle"),         # dull
    ("🔻",	False, "Down-Pointing Red Triangle"),       # dull
    ("💠",	False, "Diamond Shape With a Dot Inside"),  # dull
    ("🔘",	False, "Radio Button"),                     # dull
    ("🔲",	False, "Black Square Button"),              # dull
    ("🔳",	False, "White Square Button"),              # dull
    ("🔴",	False, "Large Red Circle"),                 # dull
    ("🔵",	False, "Large Blue Circle"),                # dull

    # Unicode Version 6.1
    ("😀",	False, "Grinning"),                         # too similar to another
    ("😗",	False, "Kissing"),                          # too similar to another
    ("😙",	True , "Smooch"),
    ("😑",	True , "True Neutral"),
    ("😮",	True , "Stunned"),
    ("😯",	False, "Hushed"),                           # too similar to another
    ("😴",	True , "Sleeping"),
    ("😛",	False, "Tongue"),                           # too similar to another
    ("😕",	False, "Confused"),                         # too similar to another
    ("😟",	True , "Worried"),
    ("😦",	False, "Frowning Face With Open Mouth"),    # too similar to another
    ("😧",	True , "Anguished"),
    ("😬",	True , "Grimacing"),

    # Unicode Version 7.0
    ("🙂",	False, "Slightly Smiling"),                 # too similar to another
    ("🙁",	False, "Slightly Frowning"),                # too similar to another
    ("🕵",	True , "Spy"),
    ("🗣",	False, "Speaking Head in Silhouette"),      # dull
    ("🕴",	False, "Man in Business Suit Levitating"),  # dull
    ("🖕",	False, "Middle Finger"),                    # potentially offensive
    ("🖖",	True , "Vulcan Hand"),
    ("🖐",	False, "Raised Hand With Fingers Splayed"), # too similar to another
    ("👁",	False, "Eye"),                              # too similar to another
    ("🕳",	False, "Hole"),                             # dull
    ("🗯",	False, "Right Anger Bubble"),               # dull
    ("🕶",	True , "Sunglasses"),
    ("🛍",	True , "Shopping"),
    ("🐿",	True , "Chipmunk"),
    ("🕊",	True , "Peace Dove"),
    ("🕷",	True , "Spider"),
    ("🕸",	True , "Spider Web"),
    ("🏵",	True , "Rosette"),
    ("🌶",	True , "Chilli"),
    ("🍽",	False, "Fork and Knife With Plate"),        # dull
    ("🗺",	False, "World Map"),                        # dull
    ("🏔",	False, "Snow Capped Mountain"),             # dull
    ("🏕",	False, "Camping"),                          # too similar to another
    ("🏖",	True , "Beach"),
    ("🏜",	False, "Desert"),                           # dull
    ("🏝",	False, "Desert Island"),                    # dull
    ("🏞",	False, "National Park"),                    # dull
    ("🏟",	False, "Stadium"),                          # dull
    ("🏛",	True , "Architecture"),
    ("🏗",	False, "Building Construction"),            # dull
    ("🏘",	False, "House Buildings"),                  # dull
    ("🏙",	False, "Cityscape"),                        # dull
    ("🏚",	False, "Derelict House Building"),          # dull
    ("🖼",	False, "Frame With Picture"),               # dull
    ("🛢",	True , "Oil Drum"),
    ("🛣",	False, "Motorway"),                         # dull
    ("🛤",	False, "Railway Track"),                    # dull
    ("🛳",	False, "Passenger Ship"),                   # dull
    ("🛥",	True , "Boat"),
    ("🛩",	True , "Airplane"),
    ("🛫",	False, "Airplane Departure"),               # dull
    ("🛬",	False, "Airplane Arriving"),                # dull
    ("🛰",	True , "Satellite"),
    ("🛎",	True , "Service Bell"),
    ("🛌",	True , "Bed"),
    ("🛏",	False, "Bed"),                              # dull
    ("🛋",	False, "Couch and Lamp"),                   # dull
    ("🕰",	True , "Mantelpiece"),
    ("🌡",	True , "Thermometer"),
    ("🌤",	False, "Small Cloud"),                      # dull
    ("🌥",	False, "White Sun Behind Cloud"),           # dull
    ("🌦",	False, "White Sun Behind Cloud With Rain"), # dull
    ("🌧",	False, "Cloud With Rain"),                  # dull
    ("🌨",	False, "Cloud With Snow"),                  # dull
    ("🌩",	True , "Lightning"),
    ("🌪",	True , "Tornado"),
    ("🌫",	False, "Fog"),                              # dull
    ("🌬",	True , "Blowing"),
    ("🎖",	True , "Medal"),
    ("🎗",	False, "Ribbon"),                           # too similar to another
    ("🎞",	True , "Film"),
    ("🎟",	False, "Admission Tickets"),                # dull
    ("🏷",	True , "Label"),
    ("🏌",	False, "Golfer"),                           # dull
    ("🏋",	True , "Lifting"),
    ("🏎",	False, "Racing Car"),                       # dull
    ("🏍",	False, "Racing Motorcycle"),                # dull
    ("🏅",	False, "Medal"),                            # too similar to another
    ("🕹",	True , "Joystick"),
    ("⏸",	False, "Double Vertical Bar"),              # dull
    ("⏹",	False, "Black Square for Stop"),            # dull
    ("⏺",	False, "Black Circle for Record"),          # dull
    ("🎙",	False, "Microphone"),                       # too similar to another
    ("🎚",	False, "Level Slider"),                     # dull
    ("🎛",	False, "Control Knobs"),                    # dull
    ("🖥",	True , "Desktop"),
    ("🖨",	True , "Printer"),
    ("🖱",	False, "Three Button Mouse"),               # dull
    ("🖲",	True , "Trackball"),
    ("📽",	False, "Film Projector"),                   # dull
    ("📸",	False, "Camera With Flash"),                # too similar to another
    ("🕯",	True , "Candle"),
    ("🗞",	False, "Newspaper"),                        # too similar to another
    ("🗳",	False, "Ballot Box With Ballot"),           # dull
    ("🖋",	True , "Fancy Pen"),
    ("🖊",	False, "Lower Left Ballpoint Pen"),         # dull
    ("🖌",	False, "Lower Left Paintbrush"),            # dull
    ("🖍",	False, "Lower Left Crayon"),                # dull
    ("🗂",	False, "Card Index Dividers"),              # dull
    ("🗒",	False, "Spiral Note Pad"),                  # dull
    ("🗓",	False, "Spiral Calendar Pad"),              # dull
    ("🖇",	False, "Linked Paperclips"),                # dull
    ("🗃",	False, "Card File Box"),                    # dull
    ("🗄",	False, "File Cabinet"),                     # dull
    ("🗑",	True , "Wastebasket"),
    ("🗝",	True , "Old Key"),
    ("🛠",	True , "Tools"),
    ("🗜",	True , "Compression"),
    ("🗡",	True , "Dagger"),
    ("🛡",	True , "Shield"),
    ("🏳",	True , "White Flag"),
    ("🏴",	True , "Black Flag"),
    ("🕉",	False, "Om Symbol"),                        # dull
    ("🗨",	False, "Left Speech Bubble"),               # dull

    # Unicode Version 8.0
    ("🤗",	True , "Hugging"),
    ("🤔",	True , "Thinking"),
    ("🙄",	True , "Rolling Eyes"),
    ("🤐",	True , "Hushed"),
    ("🤓",	True , "Nerd"),
    ("🙃",	True , "Upside Down"),
    ("🤒",	True , "Sick"),
    ("🤕",	True , "Hurt"),
    ("🤑",	False, "Money"),                            # potentially offensive
    ("🏻",	False, "Emoji Modifier 1-2"),               # dull
    ("🏼",	False, "Emoji Modifier 3"),                 # dull
    ("🏽",	False, "Emoji Modifier 4"),                 # dull
    ("🏾",	False, "Emoji Modifier 5"),                 # dull
    ("🏿",	False, "Emoji Modifier 6"),                 # dull
    ("🤘",	True , "Rock On"),
    ("📿",	False, "Prayer Beads"),                     # potentially offensive
    ("🤖",	True , "Robot"),
    ("🦁",	True , "Lion"),
    ("🦄",	True , "Unicorn"),
    ("🦃",	True , "Turkey"),
    ("🦀",	True , "Crab"),
    ("🦂",	True , "Scorpion"),
    ("🧀",	True , "Cheese"),
    ("🌭",	False, "Hot Dog"),                          # dull
    ("🌮",	True , "Taco"),
    ("🌯",	True , "Burrito"),
    ("🍿",	True , "Popcorn"),
    ("🍾",	False, "Popping Cork"),                     # potentially offensive
    ("🏺",	False, "Amphora"),                          # dull
    ("🛐",	False, "Place of Worship"),                 # dull
    ("🕋",	False, "Kaaba"),                            # potentially offensive
    ("🕌",	False, "Mosque"),                           # potentially offensive
    ("🕍",	False, "Synagogue"),                        # potentially offensive
    ("🕎",	False, "Menorah"),                          # potentially offensive
    ("🏏",	True , "Cricket Ball"),
    ("🏐",	True , "Volleyball"),
    ("🏑",	False, "Field Hockey"),                     # too similar to another
    ("🏒",	False, "Ice Hockey"),                       # too similar to another
    ("🏓",	True , "Table Tennis"),
    ("🏸",	False, "Badminton"),                        # too similar to another
    ("🏹",	True , "Archer"),

    # Unicode Version 9.0
    ("🤣",	True , "ROFL Face"),
    ("🤤",	True , "Drooling"),
    ("🤢",	False, "Nauseated"),                        # potentially offensive
    ("🤧",	True , "Sneezing"),
    ("🤠",	True , "Cowboy"),
    ("🤡",	True , "Clown"),
    ("🤥",	False, "Lying"),                            # potentially offensive
    ("🤴",	False, "Prince"),                           # potentially offensive
    ("🤵",	False, "Tuxedo Man"),                       # potentially offensive
    ("🤰",	False, "Pregnant"),                         # potentially offensive
    ("🤶",	False, "Mrs. Claus"),                       # potentially offensive
    ("🤦",	True , "Facepalm"),
    ("🤷",	True , "Shrugging"),
    ("🕺",	False, "Man Dancing"),                      # potentially offensive
    ("🤺",	True , "Fencing"),
    ("🤸",	True , "Cartwheel"),
    ("🤼",	True , "Wrestling"),
    ("🤽",	False, "Water Polo"),                       # dull
    ("🤾",	False, "Handball"),                         # dull
    ("🤹",	True , "Juggling"),
    ("🤳",	True , "Selfie"),
    ("🤞",	True , "Luck Hand"),
    ("🤙",	False, "Call Me Hand"),                     # too similar to another
    ("🤛",	False, "Left-Facing Fist"),                 # too similar to another
    ("🤜",	False, "Right-Facing Fist"),                # too similar to another
    ("🤚",	False, "Raised Back of Hand"),              # too similar to another
    ("🤝",	True , "Handshake"),
    ("🖤",	True , "Black Heart"),
    ("🦍",	False, "Gorilla"),                          # too similar to another
    ("🦊",	True , "Fox"),
    ("🦌",	False, "Deer"),                             # too similar to another
    ("🦏",	False, "Rhinoceros"),                       # too similar to another
    ("🦇",	True , "Bat"),
    ("🦅",	True , "Eagle"),
    ("🦆",	True , "Duck"),
    ("🦉",	True , "Owl"),
    ("🦎",	True , "Lizard"),
    ("🦈",	True , "Shark"),
    ("🦐",	True , "Shrimp"),
    ("🦑",	True , "Squid"),
    ("🦋",	True , "Butterfly"),
    ("🥀",	True , "Wilted"),
    ("🥝",	True , "Kiwifruit"),
    ("🥑",	True , "Avocado"),
    ("🥔",	True , "Potato"),
    ("🥕",	True , "Carrot"),
    ("🥒",	True , "Cucumber"),
    ("🥜",	True , "Peanuts"),
    ("🥐",	True , "Croissant"),
    ("🥖",	True , "Baguette"),
    ("🥞",	True , "Pancakes"),
    ("🥓",	False, "Bacon"),                            # potentially offensive
    ("🥙",	False, "Stuffed Flatbread"),                # dull
    ("🥚",	True , "Egg"),
    ("🥘",	False, "Shallow Pan"),                      # dull
    ("🥗",	False, "Salad"),                            # dull
    ("🥛",	True , "Milk"),
    ("🥂",	False, "Clinking Glasses"),                 # dull
    ("🥃",	True , "Tumbler"),
    ("🥄",	True , "Spoon"),
    ("🛴",	True , "Scooter"),
    ("🛵",	False, "Motor Scooter"),                    # dull
    ("🛑",	False, "Stop Sign"),                        # dull
    ("🛶",	True , "Canoe"),
    ("🥇",	False, "Gold Medal"),                       # dull
    ("🥈",	False, "Silver Medal"),                     # dull
    ("🥉",	False, "Bronze Medal"),                     # dull
    ("🥊",	True , "Boxing"),
    ("🥋",	True , "Martial Arts"),
    ("🥅",	True , "Goal Net"),
    ("🥁",	True , "Drum"),
    ("🛒",	True , "Shopping Cart"),

    # Unicode Version 10.0
<<<<<<< HEAD
    ("🤩",	True , "Star Struck"),
    ("🤨",	True , "Raised Eyebrow"),
    ("🤯",	True , "Mind Blown"),
    ("🤪",	True , "Zany Face"),
    ("🤬",	True , "Swear Face"),
    ("🤮",	False, "Vomiting"),                         # potentially offensive
    ("🤫",	True , "Shushing"),
    ("🤭",	False, "Hand Over Mouth"),                  # too similar to another
    ("🧐",	True , "Monocle"),
    ("🧒",	True , "Child"),
    ("🧑",	False, "Adult"),                            # dull
    ("🧓",	False, "Older Adult"),                      # dull
    ("🧕",	False, "Headscarf"),                        # potentially offensive
    ("🧔",	False, "Bearded Person"),                   # potentially offensive
    ("🤱",	False, "Breast Feeding"),                   # potentially offensive
    ("🧙",	True , "Mage"),
    ("🧚",	True , "Fairy"),
    ("🧛",	True , "Vampire"),
    ("🧜",	False, "Merperson"),                        # potentially offensive
    ("🧝",	True , "Elf"),
    ("🧞",	False, "Genie"),                            # dull
    ("🧟",	True , "Zombie"),
    ("🧖",	False, "Steamy Room"),                      # dull
    ("🧗",	False, "Person Climbing"),                  # dull
    ("🧘",	False, "Lotus Position"),                   # potentially offensive
    ("🤟",	False, "Love-You Gesture"),                 # too similar to another
    ("🤲",	False, "Palms Up Together"),                # dull
    ("🧠",	True , "Brain"),
    ("🧡",	False, "Orange Heart"),                     # too similar to another
    ("🧣",	True , "Scarf"),
    ("🧤",	True , "Gloves"),
    ("🧥",	True , "Coat"),
    ("🧦",	True , "Socks"),
    ("🧢",	False, "Billed Cap"),                       # dull
    ("🦓",	False, "Zebra"),                            # too similar to another
    ("🦒",	False, "Giraffe"),                          # too similar to another
    ("🦔",	True , "Hedgehog"),
    ("🦕",	True , "Long Neck"),
    ("🦖",	True , "T-Rex"),
    ("🦗",	True , "Cricket"),
    ("🥥",	True , "Coconut"),
    ("🥦",	True , "Broccoli"),
    ("🥨",	True , "Pretzel"),
    ("🥩",	False, "Cut of Meat"),                      # potentially offensive
    ("🥪",	False, "Sandwich"),                         # dull
    ("🥣",	False, "Bowl With Spoon"),                  # dull
    ("🥫",	True , "Canned"),
    ("🥟",	True , "Dumpling"),
    ("🥠",	True , "Fortune Cookie"),
    ("🥡",	False, "Takeout Box"),                      # dull
    ("🥧",	True , "Pie"),
    ("🥤",	False, "Cup With Straw"),                   # dull
    ("🥢",	False, "Chopsticks"),                       # dull
    ("🛸",	True , "Flying Saucer"),
    ("🛷",	True , "Sled"),
    ("🥌",	True , "Curling"),
=======
    ("🤩",  True , "Star Struck"),
    ("🤨",  True , "Raised Eyebrow"),
    ("🤯",  True , "Mind Blown"),
    ("🤪",  True , "Zany Face"),
    ("🤬",  True , "Swear Face"),
    ("🤮",  False, "Vomiting"),                          # potentially offensive
    ("🤫",  True , "Shushing"),
    ("🤭",  False, "Hand Over Mouth"),                   # too similar
    ("🧐",  True , "Monocle"),
    ("🧒",  True , "Child"),
    ("🧑",  False, "Adult"),                             # dull
    ("🧓",  False, "Older Adult"),                       # dull
    ("🧕",  False, "Headscarf"),                         # potentially offensive
    ("🧔",  False, "Bearded Person"),                    # potentially offensive
    ("🤱",  False, "Breast Feeding"),                    # potentially offensive
    ("🧙",  True , "Mage"),
    ("🧚",  True , "Fairy"),
    ("🧛",  True , "Vampire"),
    ("🧜",  False, "Merperson"),                         # potentially offensive
    ("🧝",  True , "Elf"),
    ("🧞",  False, "Genie"),                             # dull
    ("🧟",  True , "Zombie"),
    ("🧖",  False, "Steamy Room"),                       # dull
    ("🧗",  False, "Person Climbing"),                   # dull
    ("🧘",  False, "Lotus Position"),                    # potentially offensive
    ("🤟",  False, "Love-You Gesture"),                  # too similar
    ("🤲",  False, "Palms Up Together"),                 # dull
    ("🧠",  True , "Brain"),
    ("🧡",  False, "Orange Heart"),                      # too similar
    ("🧣",  True , "Scarf"),
    ("🧤",  True , "Gloves"),
    ("🧥",  True , "Coat"),
    ("🧦",  True , "Socks"),
    ("🧢",  False, "Billed Cap"),                        # dull
    ("🦓",  False, "Zebra"),                             # too similar
    ("🦒",  False, "Giraffe"),                           # too similar
    ("🦔",  True , "Hedgehog"),
    ("🦕",  True , "Long Neck"),
    ("🦖",  True , "T-Rex"),
    ("🦗",  True , "Cricket"),
    ("🥥",  True , "Coconut"),
    ("🥦",  True , "Broccoli"),
    ("🥨",  True , "Pretzel"),
    ("🥩",  False, "Cut of Meat"),                       # potentially offensive
    ("🥪",  False, "Sandwich"),                          # dull
    ("🥣",  False, "Bowl With Spoon"),                   # dull
    ("🥫",  True , "Canned"),
    ("🥟",  True , "Dumpling"),
    ("🥠",  True , "Fortune Cookie"),
    ("🥡",  False, "Takeout Box"),                      # dull
    ("🥧",  True , "Pie"),
    ("🥤",  False, "Cup With Straw"),                   # dull
    ("🥢",  False, "Chopsticks"),                       # dull
    ("🛸",  True , "Flying Saucer"),
    ("🛷",  True , "Sled"),
    ("🥌",  True , "Curling"),
              
    # Unicode Version 11.0
              
    ("🥰",  False, "Smiling Face With 3 Hearts"),      # too similar to another
    ("🥵",  False, "Overheated"),                      # too similar to another
    ("🥶",  True ,  "Freezing Face"),
    ("🥴",  False, "Face With Uneven Eyes and Wavy Mouth"), # potentially offensive
    ("🥳",  True , "Face With Party Horn and Party Hat"),
    ("🥺",  True , "Pleading Face"),
    ("🦵",  False, "Leg"),                             # dull
    ("🦶",  True , "Foot"),
    ("🦷",  True , "Tooth"),
    ("🦴",  True , "Bone"),
    ("🦸",  False, "Superhero"),                       # too similar to another
    ("🦹",  False, "Supervillain"),                    # too similar to another
    ("🦝",  False, "Raccoon"),                         # too similar to another
    ("🦙",  True , "Llama"),
    ("🦛",  True , "Hippopotamus"),
    ("🦘",  True , "Kangaroo"),
    ("🦡",  False, "Badger"),                          # too similar to another
    ("🦢",  True , "Swan"),
    ("🦚",  True , "Peacock"),
    ("🦜",  True , "Parrot"),
    ("🦟",  False, "Mosquito"),                        # potentially offensive
    ("🦠",  False, "Microbe"),                         # potentially offensive
    ("🥭",  True , "Mango"),
    ("🥬",  True , "Leafy Green"),
    ("🥯",  True , "Bagel"),
    ("🧂",  False, "Salt"),                            # dull
    ("🥮",  False, "Moon Cake"),                       # potentially offensive
    ("🦞",  True , "Lobster"),
    ("🧁",  True , "Cupcake"),
    ("🧭",  False, "Compass"),                         # derivative glyph used in UI (check-ins)
    ("🧱",  False, "Brick"),                           # dull
    ("🛹",  True , "Skateboard"),
    ("🧳",  True , "Luggage"),
    ("🧨",  False, "Firecracker"),                     # potentially offensive
    ("🧧",  False, "Red Envelope"),                    # potentially offensive
    ("🥎",  False, "Softball"),                        # too similar to another
    ("🥏",  True , "Flying Disc"),
    ("🥍",  True , "Lacrosse"),
    ("🧿",  False, "Nazar Amulet"),                    # potentially offensive
    ("🧩",  True , "Jigsaw"),
    ("🧸",  False, "Teddy Bear"),                      # too similar to another
    ("🧵",  True , "Thread"),
    ("🧶",  True , "Yarn"),
    ("🥽",  True , "Goggles"),
    ("🥼",  False, "Lab Coat"),                        # dull
    ("🥾",  False, "Hiking Boot"),                     # too similar to another
    ("🥿",  True , "Flat Shoe"),
    ("🧮",  True , "Abacus"),
    ("🧾",  False, "Receipt"),                         # dull
    ("🧰",  True , "Toolbox"),
    ("🧲",  True , "Magnet"),
    ("🧪",  True , "Test Tube"),
    ("🧫",  True , "Petri Dish"),
    ("🧬",  True , "DNA"),
    ("🧴",  False, "Lotion"),                          # dull
    ("🧷",  True , "Safety Pin"),
    ("🧹",  True , "Broom"),
    ("🧺",  True , "Basket"),
    ("🧻",  False, "Roll of Paper"),                   # potentially offensive
    ("🧼",  True , "Soap"),
    ("🧽",  True , "Sponge"),
    ("🧯",  True , "Fire Extinguisher"),
>>>>>>> 6f20ec21
)

# The field choices are the permissible values
EMOJI_FIELD_CHOICES = [(emoji, emoji + " " + name) for emoji, _, name in EMOJI_LIST]

# The random options are a reduced set
EMOJI_RANDOM_OPTIONS = [(emoji, name) for emoji, include, name in EMOJI_LIST if include]

EMOJI_NAMES = {emoji: name for emoji, _, name in EMOJI_LIST}<|MERGE_RESOLUTION|>--- conflicted
+++ resolved
@@ -585,11 +585,7 @@
     ("🌉",	False, "Bridge at Night"),                  # too similar to another
     ("🌊",	True , "Big Wave"),
     ("🗿",	False, "Moyai"),                            # dull
-<<<<<<< HEAD
     ("🌌",	True , "Milky Way"),
-=======
-    ("🌌",	False, "Milky Way"),                       # dull
->>>>>>> 6f20ec21
     ("🎠",	True , "Carousel Horse"),
     ("🎡",	True , "Ferris Wheel"),
     ("🎢",	True , "Roller Coaster"),
@@ -1454,7 +1450,6 @@
     ("🛒",	True , "Shopping Cart"),
 
     # Unicode Version 10.0
-<<<<<<< HEAD
     ("🤩",	True , "Star Struck"),
     ("🤨",	True , "Raised Eyebrow"),
     ("🤯",	True , "Mind Blown"),
@@ -1511,63 +1506,6 @@
     ("🛸",	True , "Flying Saucer"),
     ("🛷",	True , "Sled"),
     ("🥌",	True , "Curling"),
-=======
-    ("🤩",  True , "Star Struck"),
-    ("🤨",  True , "Raised Eyebrow"),
-    ("🤯",  True , "Mind Blown"),
-    ("🤪",  True , "Zany Face"),
-    ("🤬",  True , "Swear Face"),
-    ("🤮",  False, "Vomiting"),                          # potentially offensive
-    ("🤫",  True , "Shushing"),
-    ("🤭",  False, "Hand Over Mouth"),                   # too similar
-    ("🧐",  True , "Monocle"),
-    ("🧒",  True , "Child"),
-    ("🧑",  False, "Adult"),                             # dull
-    ("🧓",  False, "Older Adult"),                       # dull
-    ("🧕",  False, "Headscarf"),                         # potentially offensive
-    ("🧔",  False, "Bearded Person"),                    # potentially offensive
-    ("🤱",  False, "Breast Feeding"),                    # potentially offensive
-    ("🧙",  True , "Mage"),
-    ("🧚",  True , "Fairy"),
-    ("🧛",  True , "Vampire"),
-    ("🧜",  False, "Merperson"),                         # potentially offensive
-    ("🧝",  True , "Elf"),
-    ("🧞",  False, "Genie"),                             # dull
-    ("🧟",  True , "Zombie"),
-    ("🧖",  False, "Steamy Room"),                       # dull
-    ("🧗",  False, "Person Climbing"),                   # dull
-    ("🧘",  False, "Lotus Position"),                    # potentially offensive
-    ("🤟",  False, "Love-You Gesture"),                  # too similar
-    ("🤲",  False, "Palms Up Together"),                 # dull
-    ("🧠",  True , "Brain"),
-    ("🧡",  False, "Orange Heart"),                      # too similar
-    ("🧣",  True , "Scarf"),
-    ("🧤",  True , "Gloves"),
-    ("🧥",  True , "Coat"),
-    ("🧦",  True , "Socks"),
-    ("🧢",  False, "Billed Cap"),                        # dull
-    ("🦓",  False, "Zebra"),                             # too similar
-    ("🦒",  False, "Giraffe"),                           # too similar
-    ("🦔",  True , "Hedgehog"),
-    ("🦕",  True , "Long Neck"),
-    ("🦖",  True , "T-Rex"),
-    ("🦗",  True , "Cricket"),
-    ("🥥",  True , "Coconut"),
-    ("🥦",  True , "Broccoli"),
-    ("🥨",  True , "Pretzel"),
-    ("🥩",  False, "Cut of Meat"),                       # potentially offensive
-    ("🥪",  False, "Sandwich"),                          # dull
-    ("🥣",  False, "Bowl With Spoon"),                   # dull
-    ("🥫",  True , "Canned"),
-    ("🥟",  True , "Dumpling"),
-    ("🥠",  True , "Fortune Cookie"),
-    ("🥡",  False, "Takeout Box"),                      # dull
-    ("🥧",  True , "Pie"),
-    ("🥤",  False, "Cup With Straw"),                   # dull
-    ("🥢",  False, "Chopsticks"),                       # dull
-    ("🛸",  True , "Flying Saucer"),
-    ("🛷",  True , "Sled"),
-    ("🥌",  True , "Curling"),
               
     # Unicode Version 11.0
               
@@ -1633,7 +1571,6 @@
     ("🧼",  True , "Soap"),
     ("🧽",  True , "Sponge"),
     ("🧯",  True , "Fire Extinguisher"),
->>>>>>> 6f20ec21
 )
 
 # The field choices are the permissible values
