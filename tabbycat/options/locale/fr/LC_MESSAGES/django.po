msgid ""
msgstr ""
"Project-Id-Version: tabbycat\n"
"Report-Msgid-Bugs-To: \n"
"POT-Creation-Date: 2019-07-21 05:14-0700\n"
<<<<<<< HEAD
"PO-Revision-Date: 2018-11-02 17:46-0400\n"
"Last-Translator: Étienne Beaulé <beauleetienne0@gmail.com>\n"
"Language-Team: French (https://www.transifex.com/tabbycat/teams/80723/fr/)\n"
"Language: fr\n"
=======
"PO-Revision-Date: 2019-08-20 00:16\n"
"Last-Translator: philip_tc\n"
"Language-Team: French\n"
"Language: fr_FR\n"
>>>>>>> b4fb6dfe
"MIME-Version: 1.0\n"
"Content-Type: text/plain; charset=UTF-8\n"
"Content-Transfer-Encoding: 8bit\n"
"Plural-Forms: nplurals=2; plural=(n > 1);\n"
"X-Generator: crowdin.com\n"
"X-Crowdin-Project: tabbycat\n"
"X-Crowdin-Language: fr\n"
"X-Crowdin-File: /develop/tabbycat/options/locale/en/LC_MESSAGES/django.po\n"

#: options/models.py:13
msgid "instance"
msgstr "instance"

#: options/models.py:18
msgid "tournament preference"
msgstr "réglage du tournoi"

#: options/models.py:19
msgid "tournament preferences"
msgstr "réglages du tournoi"

#: options/preferences.py:18 options/templates/preferences_index.html:28
msgid "Score Rules"
msgstr "Règles des scores"

#: options/preferences.py:24
msgid "Minimum allowed score for substantive speeches"
msgstr "Score minimum admissible pour les discours substantifs"

#: options/preferences.py:27
msgid "Minimum speaker score"
msgstr "Score minimum de discours"

#: options/preferences.py:33
msgid "Maximum speaker score"
msgstr "Score maximum de discours"

#: options/preferences.py:34
msgid "Maximum allowed score for substantive speeches"
msgstr "Score maximum admissible pour les discours substantifs"

#: options/preferences.py:42
msgid "Speaker score step"
msgstr "Taille de l’incrément pour les scores d’orateur"

#: options/preferences.py:43
msgid "Score steps allowed for substantive speeches, e.g. full points (1) or half points (0.5)"
msgstr "Taille de l’incrément permise pour les discours principales, e.g. points entier (1) ou demi-points (0,5)"

#: options/preferences.py:51
msgid "The largest amount by which one team can beat another (0 means no limit)"
msgstr "La plus grande différence pour laquelle une équipe peut battre une autre. (0 représente aucune limite)"

#: options/preferences.py:52
msgid "Maximum margin"
msgstr "Marge maximum"

#: options/preferences.py:61
msgid "Minimum allowed score for reply speeches"
msgstr "Score minimum admissible pour les discours de réplique"

#: options/preferences.py:62
msgid "Minimum reply score"
msgstr "Score minimum de réplique"

#: options/preferences.py:70
msgid "Maximum allowed score for reply speeches"
msgstr "Score maximum admissible pour les discours de réplique"

#: options/preferences.py:71
msgid "Maximum reply score"
msgstr "Score maximum de réplique"

#: options/preferences.py:79
msgid "Score steps allowed for reply speeches, e.g. full points (1) or half points (0.5)"
msgstr "Taille de l’incrément permise pour les discours de réplique, e.g. points entier (1) ou demi-points (0,5)"

#: options/preferences.py:80
msgid "Reply score step"
msgstr "Taille de l’incrément pour les discours de réplique"

#: options/preferences.py:88
msgid "If checked, a team's winning margin includes dissenting adjudicators"
msgstr "Si coché, la marge de victoire des équipes incluront les juges divergentes"

#: options/preferences.py:89
msgid "Margin includes dissenters"
msgstr "Marge inclut divergents"

#: options/preferences.py:95 options/templates/preferences_index.html:33
msgid "Draw Rules"
msgstr "Règles du tirage"

#: options/preferences.py:101
msgid "The auto-allocator will only take adjudicators at or above this score as voting panellists"
msgstr "L’allocation automatisée prendra seulement les juges à ce score (ou plus) comme membres votants"

#: options/preferences.py:102
msgid "Minimum adjudicator score to vote"
msgstr "Score minimum de juge pour le droit de vote"

#: options/preferences.py:110
msgid "Penalty applied by adjudicator auto-allocator for conflicts"
msgstr "Pénalité appliqué par l’allocation automatisée de juges pour les conflits"

#: options/preferences.py:111
msgid "Adjudicator conflict penalty"
msgstr "Pénalité de conflit de juge"

#: options/preferences.py:119
msgid "Penalty applied by adjudicator auto-allocator for history"
msgstr "Pénalité appliqué par l’allocation automatisée pour les débats précédents"

#: options/preferences.py:120
msgid "Adjudicator history penalty"
msgstr "Pénalité d’histoire de juge"

#: options/preferences.py:128
<<<<<<< HEAD
msgid ""
"Penality applied by preformed panel auto-allocator for priority mismatch"
msgstr ""
"Pénalité appliqué par l’allocation automatisée de jurys préformés pour un "
"intrus d’importance"
=======
msgid "Penality applied by preformed panel auto-allocator for importance mismatch"
msgstr "Pénalité appliqué par l’allocation automatisée de jurys préformés pour un intrus d’importance"
>>>>>>> b4fb6dfe

#: options/preferences.py:129
msgid "Importance mismatch penalty"
msgstr "Pénalité d’intrus d’importance"

#: options/preferences.py:137
msgid "Penalty applied by conflict avoidance method for teams seeing their own institution"
msgstr "Pénalité appliqué par les méthodes pour éviter les conflits des équipes appariés à leurs institutions"

#: options/preferences.py:138
msgid "Team institution penalty"
msgstr "Pénalité équipe-institution"

#: options/preferences.py:146
msgid "Penalty applied by conflict avoidance method for teams seeing each other twice or more"
msgstr "Pénalité appliqué par les méthodes pour éviter les conflits entre les équipes qui se revoit"

#: options/preferences.py:147
msgid "Team history penalty"
msgstr "Pénalité d’histoire d’équipe"

#: options/preferences.py:155
msgid "If checked, the draw will try to avoid pairing teams against their own institution"
msgstr "Si coché, le tirage essayera d’éviter d’apparier les équipes contre leurs institutions"

#: options/preferences.py:156
msgid "Avoid same institution"
msgstr "Éviter même institution"

#: options/preferences.py:164
msgid "If checked, the draw will try to avoid having teams see each other twice"
msgstr "Si coché, le tirage essayera d’éviter d’apparier les mêmes équipes ensemble"

#: options/preferences.py:165
msgid "Avoid team history"
msgstr "Éviter histoire d’équipe"

#: options/preferences.py:173
msgid "How odd brackets are resolved (see documentation for further details)"
msgstr "Comment les tranches impair sont résolus (voir documentation pour plus de détails)"

#: options/preferences.py:174
msgid "Odd bracket resolution method"
msgstr "Méthode de résolution de tranche impair"

#: options/preferences.py:178
msgid "Pull up from top"
msgstr "Promotion du haut"

#: options/preferences.py:179
msgid "Pull up from bottom"
msgstr "Promotion du bas"

#: options/preferences.py:180
msgid "Pull up from middle"
msgstr "Promotion du milieu"

#: options/preferences.py:181
msgid "Pull up at random"
msgstr "Promotion aléatoire"

#: options/preferences.py:182
msgid "Intermediate brackets"
msgstr "Tranches intermédiaires"

#: options/preferences.py:183
msgid "Intermediate brackets with bubble-up-bubble-down"
msgstr "Tranches intermédiaires avec percoler-tamiser"

#: options/preferences.py:184
msgid "Intermediate 1 (pre-allocated sides)"
msgstr "Intermédiaire 1 (côtés pré-répartis)"

#: options/preferences.py:185
msgid "Intermediate 2 (pre-allocated sides)"
msgstr "Intermédiaire 2 (côtés pré-répartis)"

#: options/preferences.py:192
msgid "How affirmative/negative positions are assigned (see documentation for further details)"
msgstr "Comment les côtés affirmative/négative sont repartit (voir documentation pour plus de détails)"

#: options/preferences.py:193
msgid "Side allocations method"
msgstr "Méthode de répartition des côtés"

#: options/preferences.py:197 options/preferences.py:214
msgid "Random"
msgstr "Aléatoire"

#: options/preferences.py:198
msgid "Balance"
msgstr "Équilibré"

#: options/preferences.py:199
msgid "Pre-allocated"
msgstr "Pré-attribué"

#: options/preferences.py:200
msgid "Manually enter from ballot"
msgstr "Saisir manuellement de la feuille"

#: options/preferences.py:207
msgid "Slide: 1 vs 6, 2 vs 7, …. Fold: 1 vs 10, 2 vs 9, …. Adjacent: 1 vs 2, 3 vs 4, …."
msgstr "Glisser : 1 vs 6, 2 vs 7, …. Plier : 1 vs 10, 2 vs 9, …. Adjacent : 1 vs 2, 3 vs 4, …."

#: options/preferences.py:208
msgid "Pairing method"
msgstr "Méthode d’appariement"

#: options/preferences.py:212
msgid "Slide"
msgstr "Glisser"

#: options/preferences.py:213
msgid "Fold"
msgstr "Plier"

#: options/preferences.py:215
msgid "Adjacent"
msgstr "Adjacent"

#: options/preferences.py:216
msgid "Fold top, adjacent rest"
msgstr "Glisser haut, adjacent reste"

#: options/preferences.py:223
msgid "Method used to try to avoid teams facing each other multiple times or their own institution (see documentation for further details)"
msgstr "Méthode utilisé pour essayer d’éviter les équipes d’être appariées contre des équipes qu’elles ont déjà débattu ou de la même institution (voir documentation pour plus de détails)"

#: options/preferences.py:225
msgid "Conflict avoidance method"
msgstr "Méthode d’éviter les conflits"

#: options/preferences.py:229
msgid "Off"
msgstr "Désactivé"

#: options/preferences.py:230
msgid "One-up-one-down"
msgstr "Un-promu-un-dégradé"

#: options/preferences.py:237
msgid "If using pull-ups, restrict which teams can be pulled up. Two-team formats only. Has no effect on BP or intermediate brackets."
msgstr "Si utilisant les promotions, restreindre quelles équipes peuvent être promu. Formats à deux équipes seulement. Aucun effet sur PB ou les tranches intermédiaires."

#: options/preferences.py:239
msgid "Pullup restriction"
msgstr "Restriction de promotion"

#: options/preferences.py:243
msgid "No restriction"
msgstr "Aucune restriction"

#: options/preferences.py:244
msgid "Choose from teams who have been pulled up the fewest times so far"
msgstr "Choisir parmi les équipes qui se sont fait le moins promu à présent"

#: options/preferences.py:251
msgid "In BP, how pullups are distributed. Only \"Anywhere\" is WUDC-compliant."
msgstr "En PB, comment les promotions sont distribués. Seulement « Partout » est conforme à WUDC."

#: options/preferences.py:252
msgid "BP pullup distribution"
msgstr "Distribution de promotion en PB"

#: options/preferences.py:256
msgid "Anywhere in bracket"
msgstr "N’importe où dans la tranche"

#: options/preferences.py:257
msgid "All in the same room (not WUDC-compliant)"
msgstr "Tout dans la même salle (non-conforme au WUDC)"

#: options/preferences.py:264
msgid "In BP, which position cost function to use (see documentation for details)"
msgstr "En PB, quelle fonction de coût de position à utiliser (voir documentation pour plus de détails)"

#: options/preferences.py:265
msgid "BP position cost"
msgstr "Coût de position PB"

#: options/preferences.py:269
msgid "Simple"
msgstr "Simple"

#: options/preferences.py:270
msgid "Rényi entropy"
msgstr "Entropie de Rényi"

#: options/preferences.py:271
msgid "Population variance"
msgstr "Variance d’une population"

#: options/preferences.py:278
msgid "Rényi order α, if BP position cost uses Rényi entropy. Shannon is α = 1, Hartley is α = 0, collision is α = 2. See documentation for details."
msgstr "Ordre de Rényi α, si le coût de position utilise l’entropie de Rényi. Shannon est α = 1, Hartley est α = 0, collision est α = 2. Voir documentation pour plus de détails."

#: options/preferences.py:281
msgid "Rényi order (BP)"
msgstr "Ordre de Rényi (PB)"

#: options/preferences.py:290
msgid "The BP position cost is raised to this power; higher exponents bias towards resolving fewer large position imbalances over more small ones. See documentation for details."
msgstr "Le coût de position PB est monté à cette puissance ; les puissances plus grandes fassent un biais."

#: options/preferences.py:293
msgid "BP position cost exponent"
msgstr "Puissance de coût de position PB"

#: options/preferences.py:302
msgid "In BP, which method to use to solve the assignment problem. Only Hungarian with preshuffling is WUDC-compliant."
msgstr "En PB, quel méthode utiliser pour répartir les positions. Seulement l’algorithme hongroise avec battement est conforme à WUDC."

#: options/preferences.py:304
msgid "BP assignment method"
msgstr "Méthode de répartition PB"

#: options/preferences.py:308
msgid "Hungarian algorithm (not WUDC-compliant)"
msgstr "Algorithme hongrois (non-conforme au WUDC)"

#: options/preferences.py:309
msgid "Hungarian algorithm with preshuffling"
msgstr "Algorithme hongrois avec battement"

#: options/preferences.py:316
msgid "Automatically make all adjudicators available for all rounds"
msgstr "Rendre tous les juges disponible pour toutes les joutes"

#: options/preferences.py:317
msgid "Skip adjudicator check-ins"
msgstr "Sauter l’enregistrement des juges"

#: options/preferences.py:325
msgid "Hide panellist positions in the UI (and don't allocate them)"
msgstr "Cacher les positions de membre dans l’interface (et le pas les allouer)"

#: options/preferences.py:326
msgid "No panellist adjudicators"
msgstr "Aucun juge membre"

#: options/preferences.py:334
msgid "Hide trainee positions in the UI (and don't allocate them)"
msgstr "Cacher les positions de stage dans l’interface (et le pas les allouer)"

#: options/preferences.py:335
msgid "No trainee adjudicators"
msgstr "Aucun juge en stage"

#: options/preferences.py:341 options/templates/preferences_index.html:48
msgid "Feedback"
msgstr "Évaluations"

#: options/preferences.py:347
msgid "Minimum possible adjudicator score that can be given"
msgstr "Note minimale qui peut être donnée à un juge"

#: options/preferences.py:348
msgid "Minimum adjudicator score"
msgstr "Note de juge minimale"

#: options/preferences.py:356
msgid "Maximum possible adjudicator score that can be given"
msgstr "Note maximale qui peut être donnée à un juge"

#: options/preferences.py:357
msgid "Maximum adjudicator score"
msgstr "Note de juge maximale"

#: options/preferences.py:365
msgid "Used to inform available choices in the feedback forms for adjudicators (both online and printed) and feedback progress"
msgstr "Utilisé pour informer les choix disponibles dans les formulaires d’évaluation pour les juges (en ligne et imprimé) et le progrès des évaluations"

#: options/preferences.py:366
msgid "Allow and expect feedback to be submitted by"
msgstr "Permettre et attendre évaluations d’être présenté par"

#: options/preferences.py:370
msgid "Chairs on panellists and trainees"
msgstr "Présidents sur les membres et stagiaires"

#: options/preferences.py:371
msgid "Panellists on chairs, chairs on panellists and trainees"
msgstr "Les membres aux présidents, les présidents aux membres et stagiaires"

#: options/preferences.py:372
msgid "All adjudicators (including trainees) on each other"
msgstr "Tous les juges (avec les stagiaires) aux autres"

#: options/preferences.py:379
msgid "Expect feedback to be submitted by teams on"
msgstr "Attendez évaluations d’être présenté par les équipes pour"

#: options/preferences.py:380
msgid "Used to inform available choices in the feedback forms for teams (both online and printed) and feedback progress; this option is used by, e.g., UADC"
msgstr "Utilisé pour informer les choix disponibles dans les formulaires d'évaluation pour les équipes (en ligne et imprimés) et le progrès des évaluations&nbsp;: cette option est utilisée par, e.g., UADC"

#: options/preferences.py:384
msgid "Orallist only (voting panellists permitted, with prompts to select orallist)"
msgstr "Rendeur seulement (panellistes votants permis, avec instructions à sélectionner rendeur)"

#: options/preferences.py:385
msgid "All adjudicators in their panels (including trainees)"
msgstr "Tous les juges dans leurs jurys (incluant stagiaires)"

#: options/preferences.py:392
msgid "Show unexpected feedback submissions in participants pages"
msgstr "Montrer soumissions d'évaluations inattendus dans les pages des participants"

#: options/preferences.py:393
msgid "Displays unexpected feedback with a question mark symbol; only relevant if public participants and feedback progress are both enabled"
msgstr "Affiche les évaluations inattendues avec un point d'interrogation&nbsp;; seulement pertinent si les participants publics et progrès d'évaluations sont les deux activés"

#: options/preferences.py:401
msgid "Show if an adjudicator is a trainee (unaccredited)"
msgstr "Montrer si un juge est un stagiaire (sans accréditation)"

#: options/preferences.py:402
msgid "Show unaccredited"
msgstr "Afficher non-accrédité"

#: options/preferences.py:410
msgid "Any explanatory text needed to introduce the feedback form"
msgstr "N’importe texte explicative nécessaire pour introduire le formulaire d’évaluation"

#: options/preferences.py:411
msgid "Feedback introduction/explanation"
msgstr "Introduction / Explication des Évaluations"

#: options/preferences.py:419 options/templates/preferences_index.html:38
msgid "Debate Rules"
msgstr "Règles de débat"

#: options/preferences.py:425
msgid "Two-team format (e.g. Australs, WSDC) or British Parliamentary"
msgstr "Format à deux équipes (par ex. Australs, WUDC) ou Parlementaire britannique"

#: options/preferences.py:426
msgid "Teams in debate"
msgstr "Équipes dans le débat"

#: options/preferences.py:430
msgid "Two-team format"
msgstr "Format à deux équipes"

#: options/preferences.py:431
msgid "British Parliamentary (four teams)"
msgstr "Parlementaire britannique (quatre équipes)"

#: options/preferences.py:438
msgid "Whether panels submit a ballot each or a single ballot for a debate during the preliminary rounds. Note: BP must use one per debate."
msgstr "Si les jurys soumettent une feuille chaque ou une feuille par débat lors des joutes préliminaires.\n"
"Note: BP doit en utiliser un par débat."

#: options/preferences.py:439
msgid "Ballots per debate, preliminary rounds"
<<<<<<< HEAD
msgstr "feuilles par débat, joutes préliminaires"
=======
msgstr "Feuilles par débat, joutes préliminaires"
>>>>>>> b4fb6dfe

#: options/preferences.py:443 options/preferences.py:456
msgid "One ballot per voting adjudicator"
msgstr "une feuille par juge votant"

#: options/preferences.py:444 options/preferences.py:457
msgid "Consensus ballot (one ballot per debate)"
msgstr "feuille par consensus (une feuille par débat)"

#: options/preferences.py:451
msgid "Whether panels submit a ballot each or a single ballot for a debate during the elimination rounds. Note: BP must use one per debate."
msgstr "Si les jurys soumettent une feuille chaque ou une feuille par débat lors des joutes éliminatoires.\n"
"Note: BP doit en utiliser un par débat."

#: options/preferences.py:452
msgid "Ballots per debate, elimination rounds"
msgstr "Feuilles par débat, joutes éliminatoires"

#: options/preferences.py:464
msgid "How many substantive speakers on a team"
msgstr "Combien d'orateurs principaux dans un équipe"

#: options/preferences.py:465
msgid "Substantive speakers"
msgstr "Orateurs principaux"

#: options/preferences.py:473
msgid "What to call the teams"
msgstr "Quoi appeler les équipes"

#: options/preferences.py:474
msgid "Side names"
msgstr "Noms des côtés"

#: options/preferences.py:483
msgid "Whether this style features scored reply speeches"
msgstr "Si ce style contient des discours de réplique marqués"

#: options/preferences.py:484
msgid "Reply scores"
msgstr "Scores de réplique"

#: options/preferences.py:492
msgid "Enables the motion veto field on ballots, to track veto statistics"
msgstr "Active le champ des vétos de motion sur les feuilles, pour les suivre"

#: options/preferences.py:493
msgid "Motion vetoes"
msgstr "Vétos de motion"

#: options/preferences.py:500 options/templates/preferences_index.html:43
msgid "Standings"
msgstr "Classements"

#: options/preferences.py:506
msgid "The number of substantive speeches a speaker can miss and still be on the speaker tab (-1 means no limit)"
msgstr "Le nombre de discours principales un orateur peut manquer mais encore être dans le classement des orateurs (-1 signifie aucune limite)"

#: options/preferences.py:507
msgid "Speeches missable for standings eligibility"
msgstr "Discours perdables pour éligibilité aux classements"

#: options/preferences.py:515
msgid "The number of reply speeches a speaker can miss and still be on the replies tab (-1 means no limit)"
msgstr "Le nombre de discours de réplique un orateur peut manquer et encore être dans le classement des orateurs de réplique (-1 signifie aucune limite)"

#: options/preferences.py:516
msgid "Replies missable for standings eligibility"
msgstr "Discours de répliques manquantes pour l'éligibilité aux classements"

#: options/preferences.py:524
msgid "Metrics to use to rank teams (see documentation for further details)"
msgstr "Métriques à utiliser pour classer les équipes (voir documentation pour plus de détails)"

#: options/preferences.py:525
msgid "Team standings precedence"
msgstr "Préséance de classement d'équipe"

#: options/preferences.py:541 options/preferences.py:580
#, python-format
msgid "The following metrics can't be listed twice: %(duplicates)s"
msgstr "Les métriques suivantes ne peuvent pas être ajoutés deux fois&nbsp;: %(duplicates)s"

#: options/preferences.py:546
msgid "Who-beat-whom can't be listed as the first metric"
msgstr "Qui-à-battu-qui ne peut pas être la première métrique"

#: options/preferences.py:551
msgid "Metrics to calculate, but not used to rank teams"
msgstr "Métriques à calculer, mais pas pour classer les équipes"

#: options/preferences.py:552
msgid "Team standings extra metrics"
msgstr "Métriques supplémentaires pour le classement des équipes"

#: options/preferences.py:563
msgid "Metrics to use to rank speakers (see documentation for further details)"
msgstr "Métriques à utiliser pour classer les orateur (voir documentation pour plus de détails)"

#: options/preferences.py:564
msgid "Speaker standings precedence"
msgstr "Préséance de classement des orateurs"

#: options/preferences.py:586
msgid "Metrics to calculate, but not used to rank speakers"
msgstr "Métriques à calculer, mais pas pour classer les orateurs"

#: options/preferences.py:587
msgid "Speaker standings extra metrics"
msgstr "Métriques supplémentaires pour le classement des orateurs"

#: options/preferences.py:597 options/templates/preferences_index.html:59
msgid "Tab Release"
msgstr "Publication du tab"

#: options/preferences.py:603
msgid "Enables public display of the team tab. Intended for use after the tournament."
msgstr "Active l'affichage du rendement des équipes. Pour usage après le tournoi."

#: options/preferences.py:604
msgid "Release team tab to public"
msgstr "Publier le rendement d'équipe"

#: options/preferences.py:612
msgid "Only show scores for the top X teams in the public tab (set to 0 to show all teams)."
msgstr "Seulement montrer les scores pour les meilleurs X équipes du rendement public (mettez à 0 pour montrer toutes les équipes)."

#: options/preferences.py:613
msgid "Top teams cutoff"
msgstr "Seuil des équipes"

#: options/preferences.py:621
msgid "Enables public display of the speaker tab. Intended for use after the tournament."
msgstr "Active l'affichage du rendement des orateurs. Pour usage après le tournoi."

#: options/preferences.py:622
msgid "Release speaker tab to public"
msgstr "Publier le rendement des orateurs"

#: options/preferences.py:630
msgid "Only show scores for the top X speakers in the public tab (set to 0 to show all speakers)."
msgstr "Seulement montrer les scores pour les meilleurs X orateurs du rendement public (mettez à 0 pour montrer tous les orateurs)."

#: options/preferences.py:631
msgid "Top speakers cutoff"
msgstr "Seuil des orateurs"

#: options/preferences.py:639
msgid "Enables public display of the replies tab. Intended for use after the tournament."
msgstr "Active l'affichage du rendement des répliques. Pour usage après le tournoi."

#: options/preferences.py:640
msgid "Release replies tab to public"
msgstr "Publier le rendement des répliques"

#: options/preferences.py:648
msgid "Only show scores for the top X repliers in the public tab (set to 0 to show all repliers)."
msgstr "Seulement montrer les scores pour les meilleurs X répliques du rendement public (mettez à 0 pour montrer tous les répliques)."

#: options/preferences.py:649
msgid "Top replies cutoff"
msgstr "Seuil des répliques"

#: options/preferences.py:675
msgid "Enables public display of all motions and win/loss/selection information. This includes all motions — whether they have been marked as released or not. Intended for use after the tournament."
msgstr "Active l'affichage de tous les motions et information de réussite/sélection. Ceci inclut tous les motions—publiés ou non. Pour usage après le tournoi."

#: options/preferences.py:678
msgid "Release motions tab to public"
msgstr "Publier rendement des motions"

#: options/preferences.py:686
msgid "Enables public display of the feedback scores of all adjudicators"
msgstr "Active l'affichage des notes d'évaluation de tous les juges"

#: options/preferences.py:687
msgid "Release adjudicator tab to public"
msgstr "Publier le rendement des juges"

#: options/preferences.py:695
msgid "What (if released) the adjudicator tab shows"
msgstr "Qu'affiche (si publié) le rendement des juges"

#: options/preferences.py:696
msgid "Adjudicator tab displays"
msgstr "Représentations du rendement des juges"

#: options/preferences.py:700
msgid "Only shows test score"
msgstr "Montre seulement la note de base"

#: options/preferences.py:701
msgid "Only shows final score"
msgstr "Montre seulement la note finale"

#: options/preferences.py:702
msgid "Shows test, final, and per-round scores"
msgstr "Montre notes de base, finale et par-joute"

#: options/preferences.py:709
msgid "Enables public display of every adjudicator's ballot. Intended for use after the tournament."
msgstr "Active l'affichage public de chaque feuille de jugement par chaque juge. Pour usage après le tournoi."

#: options/preferences.py:710
msgid "Release ballots to public"
msgstr "Publier feuilles au public"

#: options/preferences.py:718
msgid "This releases all the results for all rounds (including silent and break rounds). Do so only after the tournament is finished!"
msgstr "Ceci publie tous les résultats pour toutes les joutes (incluant les joutes silencieuses et de qualification). Faites ceci seulement après le tournoi&nbsp;!"

#: options/preferences.py:719
msgid "Release all round results to public"
msgstr "Publier tous les résultats des joutes au public"

#: options/preferences.py:726 options/templates/preferences_index.html:64
msgid "Data Entry"
msgstr "Saisie de données"

#: options/preferences.py:732
msgid "Whether adjudicators can submit ballots themselves, and how they do so"
msgstr "Si les juges peuvent soumettre les feuilles eux-même et comment"

#: options/preferences.py:733
msgid "Ballot submissions from adjudicators"
msgstr "Soumissions de feuille par les juges"

#: options/preferences.py:737 options/preferences.py:751
msgid "Disabled (tab staff only)"
msgstr "Désactivé (officiels uniquement)"

#: options/preferences.py:738 options/preferences.py:752
msgid "Use private URLs"
msgstr "Utiliser des URL privées"

#: options/preferences.py:739 options/preferences.py:753
msgid "Use publicly accessible form"
msgstr "Utiliser le formulaire public"

#: options/preferences.py:746
msgid "Whether participants can submit feedback themselves, and how they do so"
msgstr "Si les participants peuvent soumettre les évaluations eux-même et comment"

#: options/preferences.py:747
msgid "Feedback submissions from participants"
msgstr "Soumissions d'évaluation par les participants"

#: options/preferences.py:760
msgid "If checked, users must enter a password when submitting public feedback and ballots"
msgstr "Si coché, les utilisateurs doivent entrer un mot de passe quand soumettant des évaluations et feuilles"

#: options/preferences.py:761
msgid "Require password for submission"
msgstr "Obliger mot de passe pour soumission"

#: options/preferences.py:769
msgid "Value of the password required for public submissions, if passwords are required"
msgstr "Valeur du mot de passe pour les soumissions, si requis"

#: options/preferences.py:770
msgid "Password for public submission"
msgstr "Mot de passe pour soumissions"

#: options/preferences.py:778
msgid "Bypasses double checking by setting ballots to be automatically confirmed"
msgstr "Contourne la double vérification en confirmant les feuilles automatiquement"

#: options/preferences.py:779
msgid "Bypass double checking"
msgstr "Contourner vérification double"

#: options/preferences.py:787
<<<<<<< HEAD
msgid ""
"Requires scores of draft ballot to be re-entered during confirmation (as a "
"more stringent check)"
msgstr ""

#: options/preferences.py:788
msgid "Enforce blind confirmations"
msgstr ""

#: options/preferences.py:796
msgid ""
"If checked, ballots require a motion to be selected from a list of options. "
msgstr ""

#: options/preferences.py:797
msgid "Enable motion selection"
msgstr ""

#: options/preferences.py:805
msgid ""
"Whether assistants can access pages that can reveal matchups and motions "
"ahead of public release (these pages are useful for displaying draws/motions "
"to the public and for printing ballots)."
msgstr ""

=======
msgid "Requires scores of draft ballot to be re-entered during confirmation (as a more stringent check)"
msgstr "Requiert les scores de feuilles brouillon d'être re-saisis lors de la confirmation (comme vérification plus stricte)"

#: options/preferences.py:788
msgid "Enforce blind confirmations"
msgstr "Activer confirmations à l'aveugle"

#: options/preferences.py:796
msgid "If checked, ballots require a motion to be selected from a list of options. "
msgstr "Si coché, les feuilles nécessiteront une motion d'être sélectionné à partir d'une liste d'options. "

#: options/preferences.py:797
msgid "Enable motion selection"
msgstr "Activer la sélection de motion"

#: options/preferences.py:805
msgid "Whether assistants can access pages that can reveal matchups and motions ahead of public release (these pages are useful for displaying draws/motions to the public and for printing ballots)."
msgstr "Si les assistants peuvent accéder aux pages qui peuvent dévoiler les appariements et motions avant la publication (ces pages sont utiles pour afficher les tirages/motions au public et pour imprimer des feuilles)."

>>>>>>> b4fb6dfe
#: options/preferences.py:808
msgid "Assistant user access"
msgstr "Accès utilisateur assistant"

#: options/preferences.py:813
msgid "All areas (results entry, draw display, and motions)"
msgstr "Toutes les zones (saisie des résultats, affichage des tirages et motions)"

#: options/preferences.py:814
msgid "Just results entry and draw display"
msgstr "Juste la saisie des résultats et affichage de tirage"

#: options/preferences.py:815
msgid "Only results entry"
<<<<<<< HEAD
msgstr ""

#: options/preferences.py:821
msgid ""
"Whether participants can check themselves in/out through their private URL."
msgstr ""

#: options/preferences.py:822
msgid "Participant self-checkin"
msgstr ""

#: options/preferences.py:830
msgid ""
"The amount of time (in hours) before a speaker or adjudicator's check-in "
"event expires"
msgstr ""

#: options/preferences.py:833
msgid "Check-In Window (People)"
msgstr ""

#: options/preferences.py:839
msgid "The amount of time (in hours) before a venue's check-in event expires"
msgstr ""

#: options/preferences.py:842
msgid "Check-In Window (Venues)"
msgstr ""

#: options/preferences.py:848
msgid ""
"Whether the printed scoresheets should show the 'circle digits' prompt to "
"help check bad handwriting"
msgstr ""

#: options/preferences.py:849
msgid "Ballot Digit Checks"
msgstr ""

#: options/preferences.py:857
msgid ""
"Whether the printed scoresheets should hide the text of motions (even if "
"they have been entered and released)"
msgstr ""

#: options/preferences.py:858
msgid "Ballot Hide Motions"
msgstr ""

#: options/preferences.py:866
msgid ""
"The location to return scoresheets to, printed on pre-printed ballots. Set "
"to 'TBA' to hide."
msgstr ""

#: options/preferences.py:867
msgid "Score return location"
msgstr ""

#: options/preferences.py:875
msgid ""
"The location to return feedback to, printed on pre-printed feedback forms. "
"Set to 'TBA' to hide."
msgstr ""

=======
msgstr "Seulement saisie des résultats"

#: options/preferences.py:821
msgid "Whether participants can check themselves in/out through their private URL."
msgstr "Si les participants peuvent se (dés)enregistrer à partir de leur URL privée."

#: options/preferences.py:822
msgid "Participant self-checkin"
msgstr "Auto-enregistrement des participants"

#: options/preferences.py:830
msgid "The amount of time (in hours) before a speaker or adjudicator's check-in event expires"
msgstr "Le montant de temps (en heures) avant l'enregistrement un participant périme"

#: options/preferences.py:833
msgid "Check-In Window (People)"
msgstr "Fenêtre d'enregistrement (Personnes)"

#: options/preferences.py:839
msgid "The amount of time (in hours) before a venue's check-in event expires"
msgstr "Le montant de temps (en heures) avant l'enregistrement une salle périme"

#: options/preferences.py:842
msgid "Check-In Window (Venues)"
msgstr "Fenêtre d'enregistrement (Salles)"

#: options/preferences.py:848
msgid "Whether the printed scoresheets should show the 'circle digits' prompt to help check bad handwriting"
msgstr "Si les feuilles de jugement devraient montrer les sections 'encercler chiffres' pour vérifier la mauvaise écriture à la main"

#: options/preferences.py:849
msgid "Ballot Digit Checks"
msgstr "Vérification des chiffres de feuille"

#: options/preferences.py:857
msgid "Whether the printed scoresheets should hide the text of motions (even if they have been entered and released)"
msgstr "Si les feuilles de jugement imprimés devraient cacher le texte des motions (même si entré et publié)"

#: options/preferences.py:858
msgid "Ballot Hide Motions"
msgstr "Feuille Cacher Motions"

#: options/preferences.py:866
msgid "The location to return scoresheets to, printed on pre-printed ballots. Set to 'TBA' to hide."
msgstr "Le lieu où retourner les bulletins de note, imprimés sur des feuilles de jugement. Réglez à 'TBA' pour le cacher."

#: options/preferences.py:867
msgid "Score return location"
msgstr "Lieu de retour des notes"

#: options/preferences.py:875
msgid "The location to return feedback to, printed on pre-printed feedback forms. Set to 'TBA' to hide."
msgstr "Le lieu où retourner les évaluations, imprimés sur des formulaires d'évaluation. Réglez à 'TBA' pour le cacher."

>>>>>>> b4fb6dfe
#: options/preferences.py:876
msgid "Feedback return location"
msgstr "Lieu de retour des évaluations"

#: options/preferences.py:883 options/templates/preferences_index.html:69
msgid "Public Features"
msgstr "Fonctionnalités Publiques"

#: options/preferences.py:889
msgid "Enables the public page listing all participants in the tournament"
msgstr "Active la page qui liste tous les participants au tournoi"

#: options/preferences.py:890
msgid "Enable public view of participants list"
msgstr "Active la vue publique de la liste des participants"

#: options/preferences.py:898
msgid "Enables the public page listing all institutions in the tournament"
msgstr "Active la vue publique qui liste tous les institutions au tournoi"

#: options/preferences.py:899
msgid "Enable public view of institutions list"
msgstr "Active vue publique de la liste des institutions"

#: options/preferences.py:907
msgid "Enables the public page listing diversity statistics"
msgstr "Active la page publique qui liste les statistiques de la diversité des participants"

#: options/preferences.py:908
msgid "Enable public view of diversity info"
msgstr "Active vue publique d'information de diversité"

#: options/preferences.py:916
<<<<<<< HEAD
msgid ""
"Enables the public page showing checkin statuses for individuals, "
"institutions, and teams. Note that this page can be slow when used at very "
"large tournaments."
msgstr ""
=======
msgid "Enables the public page showing checkin statuses for individuals, institutions, and teams. Note that this page can be slow when used at very large tournaments."
msgstr "Active la page public qui monte les statuts d'enregistrement pour les individus, institutions et équipes. Notez que cette page peut être lente dans de grands tournois."
>>>>>>> b4fb6dfe

#: options/preferences.py:919
msgid "Enable public view of the checkin statuses"
msgstr "Active le visionnement public des statuts d'enregistrement"

#: options/preferences.py:927
<<<<<<< HEAD
msgid ""
"If the participants list is enabled, displays break category eligibility on "
"that page"
msgstr ""
=======
msgid "If the participants list is enabled, displays break category eligibility on that page"
msgstr "Si la liste des participants est activé, montre l'éligibilité de qualification sur cette page"
>>>>>>> b4fb6dfe

#: options/preferences.py:928
msgid "Show break categories on participants page"
msgstr "Montrer catégéries de qualification sur la page des participants"

#: options/preferences.py:936
msgid "Enables the public page listing pre-allocated sides"
msgstr "Active la page public qui montre les côtés pré-alloués"

#: options/preferences.py:937
msgid "Show pre-allocated sides to public"
msgstr "Montrer côtés pré-alloués au public"

#: options/preferences.py:945
msgid "Enables the public page showing released draws"
msgstr "Active la page qui montre les tirages publiés"

#: options/preferences.py:946
msgid "Enable public view of draw"
msgstr "Active visionnement public du tirage"

#: options/preferences.py:950
msgid "Disabled"
msgstr "Désactivé"

#: options/preferences.py:951
msgid "Show a single page for the current round's draw"
msgstr "Affiche une page seule pour le tirage pour la joute actuelle"

#: options/preferences.py:952
msgid "Show individual pages for all released draws"
msgstr "Affiche page individuelle pour tous les tirages publiés"

#: options/preferences.py:959
msgid "Enables the public page showing results of non-silent rounds"
msgstr "Active la page qui montre les résultats de joutes non-silencieuses"

#: options/preferences.py:960
msgid "Enable public view of results"
msgstr "Active visionnement des résultats"

#: options/preferences.py:968
<<<<<<< HEAD
msgid ""
"Enables the public page showing motions that have been explicitly released "
"to the public"
msgstr ""
=======
msgid "Enables the public page showing motions that have been explicitly released to the public"
msgstr "Active la page publique qui montre les motions qui ont été publié"
>>>>>>> b4fb6dfe

#: options/preferences.py:969
msgid "Enable public view of motions"
msgstr "Active visionnement des motions"

#: options/preferences.py:977
<<<<<<< HEAD
msgid ""
"Enables the public page showing team standings, showing wins only (not "
"speaker scores or ranking)"
msgstr ""
=======
msgid "Enables the public page showing team standings, showing wins only (not speaker scores or ranking)"
msgstr "Active la page publique qui montre le classement des équipes, montrant seulement les victoires (pas les scores ni rang)"
>>>>>>> b4fb6dfe

#: options/preferences.py:978
msgid "Enable public view of team standings"
msgstr "Activer visionnement du classement d'équipe"

#: options/preferences.py:986
<<<<<<< HEAD
msgid ""
"Enables the public page for each team and adjudicator showing their records"
msgstr ""
=======
msgid "Enables the public page for each team and adjudicator showing their records"
msgstr "Active la page public pour chaque équipe et juge qui montre leur activité"
>>>>>>> b4fb6dfe

#: options/preferences.py:987
msgid "Enable public record pages"
msgstr "Activer pages d'activité"

#: options/preferences.py:995
<<<<<<< HEAD
msgid ""
"Enables the public page showing the team breaks. Intended for use after the "
"break announcement."
msgstr ""
=======
msgid "Enables the public page showing the team breaks. Intended for use after the break announcement."
msgstr "Active la page publique qui montre les équipes qualifiants. Pour usage après l'annonce de qualification."
>>>>>>> b4fb6dfe

#: options/preferences.py:996
msgid "Release team breaks to public"
msgstr "Publier les qualifications d'équipes au public"

#: options/preferences.py:1004
<<<<<<< HEAD
msgid ""
"Enables the public page showing breaking adjudicators. Intended for use "
"after the break announcement."
msgstr ""
=======
msgid "Enables the public page showing breaking adjudicators. Intended for use after the break announcement."
msgstr "Active la page publique qui montre les juges qualifiants. Pour usage après l'annonce de qualification."
>>>>>>> b4fb6dfe

#: options/preferences.py:1005
msgid "Release adjudicators break to public"
msgstr "Publier la qualification des juges au public"

#: options/preferences.py:1013
msgid "Enables the public page detailing who has unsubmitted feedback"
msgstr "Active la page publique montrant qui doivent soumettre des évaluations"

#: options/preferences.py:1014
msgid "Enable public view of unsubmitted feedback"
msgstr "Active la vue publique d'évaluations non-rendus"

#: options/preferences.py:1022
<<<<<<< HEAD
msgid ""
"List of tournament staff, to be displayed on the tournament home page. Leave "
"this blank or with the default text if you want to not show this information."
msgstr ""
=======
msgid "List of tournament staff, to be displayed on the tournament home page. Leave this blank or with the default text if you want to not show this information."
msgstr "Liste des officiels du tournoi, à être affiché sur la page d'accueil du tournoi. Gardez vide ou avec le texte défaut pour ne pas afficher."
>>>>>>> b4fb6dfe

#: options/preferences.py:1023
msgid "Tournament staff"
msgstr "Officiels du tournoi"

#: options/preferences.py:1033
msgid "Message to be displayed on the tournament home page"
msgstr "Message à afficher sur la page d'accueil du tournoi"

#: options/preferences.py:1034
msgid "Welcome message"
msgstr "Message d'accueil"

#: options/preferences.py:1043 options/templates/preferences_index.html:74
msgid "UI Options"
msgstr "Options d'interface"

#: options/preferences.py:1049
msgid "If showing results to public, show splitting adjudicators in them"
msgstr "Si montrant les résultats au public, montrer les juges dissidents"

#: options/preferences.py:1050
msgid "Show splitting adjudicators"
msgstr "Montrer juges dissidents"

#: options/preferences.py:1058
<<<<<<< HEAD
msgid ""
"If showing results to public, show which motions were selected in the record"
msgstr ""
=======
msgid "If showing results to public, show which motions were selected in the record"
msgstr "Si montrant les résultats au public, montrer laquelle des motions a été choisi"
>>>>>>> b4fb6dfe

#: options/preferences.py:1059
msgid "Show motions in results"
msgstr "Montrer motions dans les résultats"

#: options/preferences.py:1067
msgid "Whether and how to use code names for teams"
msgstr "Si et comment utiliser des noms code pour les équipes"

#: options/preferences.py:1068
msgid "Team code names"
msgstr "Noms-code d’équipe"

#: options/preferences.py:1073
msgid "Do not use code names"
msgstr "Ne pas utiliser les noms-code"

#: options/preferences.py:1074
msgid "Use real names everywhere, and show code names in tooltips"
msgstr "Utiliser des vrais noms partout et montrer noms code dans les infobulles"

#: options/preferences.py:1075
<<<<<<< HEAD
msgid ""
"Use code names for public; real names with code names in tooltips for admins"
msgstr ""

#: options/preferences.py:1077
msgid ""
"Use code names for public; code names with real names in tooltips for admins"
msgstr ""

#: options/preferences.py:1079
msgid ""
"Use code names everywhere; do not use tooltips (real names show in some "
"admin views)"
msgstr ""
=======
msgid "Use code names for public; real names with code names in tooltips for admins"
msgstr "Utiliser noms code pour le public&nbsp;; vrais noms avec noms codes dans les infobulles pour administrateurs"

#: options/preferences.py:1077
msgid "Use code names for public; code names with real names in tooltips for admins"
msgstr "Utiliser noms code pour le public&nbsp;; noms code avec vrais noms dans les infobulles pour administrateurs"

#: options/preferences.py:1079
msgid "Use code names everywhere; do not use tooltips (real names show in some admin views)"
msgstr "Utiliser noms code partout&nbsp;; n'utilise pas d'infobulle (vrais noms apparaissent dans quelques pages administrateur)"
>>>>>>> b4fb6dfe

#: options/preferences.py:1085
msgid "Display team emoji in the public and admin interfaces"
msgstr "Afficher emoji d'équipe dans les interfaces publiques et administrateur"

#: options/preferences.py:1086
msgid "Show emoji"
msgstr "Montrer emoji"

#: options/preferences.py:1094
msgid "In tables listing teams, adds a column showing their institutions"
msgstr "Dans les tables avec équipes, ajoute une colonne pour leurs institutions"

#: options/preferences.py:1095
msgid "Show team institutions"
msgstr "Montrer institutions des équipes"

#: options/preferences.py:1103
<<<<<<< HEAD
msgid ""
"In tables listing adjudicators, adds a column showing their institutions"
msgstr ""
=======
msgid "In tables listing adjudicators, adds a column showing their institutions"
msgstr "Dans les tables avec juges, ajoute une colonne pour leurs institutions"
>>>>>>> b4fb6dfe

#: options/preferences.py:1104
msgid "Show adjudicator institutions"
msgstr "Montrer institutions des juges"

#: options/preferences.py:1112
<<<<<<< HEAD
msgid ""
"Enables a hover element on every team's name showing that team's speakers"
msgstr ""
=======
msgid "Enables a hover element on every team's name showing that team's speakers"
msgstr "Active un élément de survol sur chaque nom d'équipe qui montre leurs orateurs"
>>>>>>> b4fb6dfe

#: options/preferences.py:1113
msgid "Show speakers in draw"
msgstr "Montrer orateurs dans les tirages"

#: options/preferences.py:1121
msgid "Order in which are listed by round in the public view"
msgstr "Ordre dans laquelle les joutes sont affichés publiquement"

#: options/preferences.py:1122
msgid "Order to display motions"
msgstr "Ordre pour afficher les motions"

#: options/preferences.py:1126
msgid "Earliest round first"
msgstr "Joute la plus ancienne en premier"

#: options/preferences.py:1127
msgid "Latest round first"
msgstr "Joute la plus récente en premier"

#: options/preferences.py:1134
<<<<<<< HEAD
msgid ""
"Show an introduction screen when loading the allocation interface (this will "
"automatically uncheck whenever the screen is shown)"
msgstr ""
=======
msgid "Show an introduction screen when loading the allocation interface (this will automatically uncheck whenever the screen is shown)"
msgstr "Montre un écran d'introduction lors du chargement de l'interface d'attribution (ceci se désactivera automatiquement n'importe quand c'est affiché)"
>>>>>>> b4fb6dfe

#: options/preferences.py:1135
msgid "Show allocation UI intro"
msgstr "Montrer interface d'introduction d'attribution"

#: options/preferences.py:1141 options/templates/preferences_index.html:85
msgid "League Options"
msgstr ""

#: options/preferences.py:1147
msgid "Enables public interface to see divisions"
msgstr ""

#: options/preferences.py:1148
msgid "Show divisions to public"
msgstr ""

#: options/preferences.py:1156
msgid "Enables the sorting and display of teams into divisions"
msgstr ""

#: options/preferences.py:1157
msgid "Enable divisions"
msgstr ""

#: options/preferences.py:1165
msgid "Enables debates to have their status set to postponed"
msgstr ""

#: options/preferences.py:1166
msgid "Enable postponements"
msgstr ""

#: options/preferences.py:1174
msgid "Allows debates to be marked as wins by forfeit"
msgstr ""

#: options/preferences.py:1175
msgid "Enable forfeits"
msgstr ""

#: options/preferences.py:1183
msgid "Hides the adjudicators in public views of the draw"
msgstr ""

#: options/preferences.py:1184
msgid "Mask adjudicators"
msgstr ""

#: options/preferences.py:1192
msgid "Enables assigning motions to a division"
msgstr ""

#: options/preferences.py:1193
msgid "Enable division motions"
msgstr ""

#: options/preferences.py:1201
msgid "Smallest allowed size for a division"
msgstr ""

#: options/preferences.py:1202
msgid "Minimum division size"
msgstr ""

#: options/preferences.py:1210
msgid "Ideal size for a division"
msgstr ""

#: options/preferences.py:1211
msgid "Ideal division size"
msgstr ""

#: options/preferences.py:1219
msgid "Largest allowed size for a division"
msgstr ""

#: options/preferences.py:1220
msgid "Maximum division size"
msgstr ""

#: options/preferences.py:1228
msgid "Allow particular motions to be flagged as contentious"
msgstr ""

#: options/preferences.py:1229
msgid "Enable flagged motions"
msgstr ""

#: options/preferences.py:1237
msgid "Enables a general-purpose notes field for adjudicators"
msgstr ""

#: options/preferences.py:1238
msgid "Enable adjudicator notes"
msgstr ""

#: options/preferences.py:1246
msgid "Enables specific dates and times to be set for debates"
msgstr ""

#: options/preferences.py:1247
msgid "Enable debate scheduling"
msgstr ""

#: options/preferences.py:1256
msgid "Share adjudicators"
msgstr ""

#: options/preferences.py:1265
msgid "Share venues"
msgstr ""

#: options/preferences.py:1273
<<<<<<< HEAD
msgid ""
"Don't show individual venue names in public draws; instead show the "
"division's Venue Category"
=======
msgid "Don't show individual venue names in public draws; instead show the division's Venue Category"
>>>>>>> b4fb6dfe
msgstr ""

#: options/preferences.py:1275
msgid "Use division venue categories"
msgstr ""

#: options/preferences.py:1283
msgid "If unchecked, adjudicators can only be given one room per round"
msgstr ""

#: options/preferences.py:1284
msgid "Allow adjudicators to be allocated to multiple rooms"
msgstr ""

#: options/preferences.py:1292
<<<<<<< HEAD
msgid ""
"Allow links to be sent to adjudicators that allow them to confirm shifts"
=======
msgid "Allow links to be sent to adjudicators that allow them to confirm shifts"
>>>>>>> b4fb6dfe
msgstr ""

#: options/preferences.py:1293
msgid "Adjudicator allocation confirmations"
msgstr ""

#: options/preferences.py:1301
msgid "Enables pages that show draws across tournaments (ie by institution)"
msgstr ""

#: options/preferences.py:1302
msgid "Public cross draw pages"
msgstr ""

#: options/preferences.py:1309 options/templates/preferences_index.html:79
msgid "Notifications"
msgstr "Notifications"

#: options/preferences.py:1315
<<<<<<< HEAD
msgid ""
"The name of the organizer tasked with managing emails (in case of replies)"
msgstr ""
"Le nom du responsable pour le traitement des courriels (au cas de réplique)"
=======
msgid "The name of the organizer tasked with managing emails (in case of replies)"
msgstr "Le nom du responsable pour le traitement des courriels (au cas de réplique)"
>>>>>>> b4fb6dfe

#: options/preferences.py:1316
msgid "Reply-to name"
msgstr "Nom de réplique"

#: options/preferences.py:1324
msgid "The email address for handling replies"
msgstr "L’adresse courriel pour gérer les répliques"

#: options/preferences.py:1325
msgid "Reply-to address"
msgstr "Adresse courriel de réplique"

#: options/preferences.py:1333
msgid "A secret key to accept email status events"
<<<<<<< HEAD
msgstr ""

#: options/preferences.py:1334
msgid "Email status secret key"
msgstr ""

#: options/preferences.py:1344
msgid ""
"Enables a copy of adjudicators' ballots to be automatically sent to them (by "
"email) after they are entered in Tabbycat (for confirmation or checking)"
msgstr ""

=======
msgstr "Une clé secrète pour accepter des évènements de message"

#: options/preferences.py:1334
msgid "Email status secret key"
msgstr "Clé secrète de statut de courriel"

#: options/preferences.py:1344
msgid "Enables a copy of adjudicators' ballots to be automatically sent to them (by email) after they are entered in Tabbycat (for confirmation or checking)"
msgstr "Fait qu'une copie du feuille de jugement des juges soit envoyé lorsqu'ils seront saisis dans Tabbycat (pour la confirmation ou vérification)"

>>>>>>> b4fb6dfe
#: options/preferences.py:1345
msgid "Ballot receipts"
msgstr "Reçus de feuille"

#: options/preferences.py:1353
<<<<<<< HEAD
msgid ""
"The subject line for emails sent to adjudicators with their submitted "
"ballot. Use '{{ DEBATE }}' as a placeholder for the associated debate"
msgstr ""
=======
msgid "The subject line for emails sent to adjudicators with their submitted ballot. Use '{{ DEBATE }}' as a placeholder for the associated debate"
msgstr "L'objet pour les courriels envoyés aux juges avec leurs feuilles de jugement. Utilise '{{ DEBATE }}' comme substitut au débat"
>>>>>>> b4fb6dfe

#: options/preferences.py:1355
msgid "Ballot receipt subject line"
msgstr "Objet des courriels de reçu de feuille"

#: options/preferences.py:1363
<<<<<<< HEAD
msgid ""
"The message body for emails sent to adjudicators with their submitted ballot."
msgstr ""
=======
msgid "The message body for emails sent to adjudicators with their submitted ballot."
msgstr "Le corps des courriels envoyés aux juges avec leurs feuilles de jugement."
>>>>>>> b4fb6dfe

#: options/preferences.py:1364
msgid "Ballot receipt message"
msgstr "Message de reçu de feuille"

#: options/preferences.py:1380
msgid "The subject line for emails sent to speakers with their team points."
msgstr "Le sujet pour les courriels envoyés aux orateurs avec leur pointage d'équipe."

#: options/preferences.py:1381
msgid "Team points subject line"
msgstr "Objet des courriels des notes d’équipe"

#: options/preferences.py:1388
msgid "The message body for emails sent to speakers with their team points."
msgstr "Le corps des courriels envoyés aux orateurs avec leur pointage d'équipe."

#: options/preferences.py:1389
msgid "Team points message"
msgstr "Message des courriels des notes d’équipe"

#: options/preferences.py:1398
<<<<<<< HEAD
msgid ""
"The subject-line for emails sent to adjudicators with their assignments."
msgstr ""
=======
msgid "The subject-line for emails sent to adjudicators with their assignments."
msgstr "Le sujet pour les courriels envoyés aux juges avec leurs affectations."
>>>>>>> b4fb6dfe

#: options/preferences.py:1399
msgid "Adjudicator draw subject line"
msgstr "Sujet de message de tirage de juge"

#: options/preferences.py:1406
<<<<<<< HEAD
msgid ""
"The message body for emails sent to adjudicators with their assignments."
msgstr ""
=======
msgid "The message body for emails sent to adjudicators with their assignments."
msgstr "Le corps pour les courriels envoyés aux juges avec leurs affectations."
>>>>>>> b4fb6dfe

#: options/preferences.py:1407
msgid "Adjudicator draw message"
msgstr "Message de tirage des juges"

#: options/preferences.py:1416
msgid "The subject-line for emails sent to teams with their draw."
<<<<<<< HEAD
msgstr ""

#: options/preferences.py:1417
#, fuzzy
#| msgid "Team points subject line"
msgid "Team draw subject line"
msgstr "Objet des courriels des notes d’équipe"

#: options/preferences.py:1424 options/preferences.py:1442
msgid ""
"The message body for emails sent to participants with their private URLs."
msgstr ""
=======
msgstr "Le sujet pour les courriels envoyés aux équipes avec leur tirage."

#: options/preferences.py:1417
msgid "Team draw subject line"
msgstr "Sujet de courriel de tirage d'équipe"

#: options/preferences.py:1424 options/preferences.py:1442
msgid "The message body for emails sent to participants with their private URLs."
msgstr "Le corps des courriels envoyés aux participants avec leurs URLs privées."
>>>>>>> b4fb6dfe

#: options/preferences.py:1425 options/preferences.py:1443
msgid "Private URL notification message"
msgstr "Message de notification d'URL privée"

#: options/preferences.py:1434
<<<<<<< HEAD
msgid ""
"The subject-line for emails sent to participants with their private URLs."
msgstr ""

#: options/preferences.py:1435
msgid "Private URL notification subject line"
msgstr ""
=======
msgid "The subject-line for emails sent to participants with their private URLs."
msgstr "Le sujet pour les courriels envoyés aux participants avec leurs URL privées."

#: options/preferences.py:1435
msgid "Private URL notification subject line"
msgstr "Sujet de notification d'URL privée"
>>>>>>> b4fb6dfe

#: options/preferences.py:1456
msgid "The subject-line for emails sent to participants on motion release."
msgstr "Le sujet pour les courriels envoyés aux participants au publication de motion."

#: options/preferences.py:1457
msgid "Motion release notification subject line"
msgstr "Sujet de notification de publication de motion"

#: options/preferences.py:1464
msgid "The message body for emails sent to participants on motion release."
msgstr "Le corps pour les courriels envoyés aux participants au publication de motion."

#: options/preferences.py:1465
msgid "Motion release notification message"
msgstr "Message de notification de publication de motion"

#: options/preferences.py:1473
<<<<<<< HEAD
msgid ""
"The subject-line for emails sent to participants informing them of their "
"team registration."
msgstr ""
=======
msgid "The subject-line for emails sent to participants informing them of their team registration."
msgstr "Le sujet pour les courriels envoyés aux participants pour leur enregistrement d'équipe."
>>>>>>> b4fb6dfe

#: options/preferences.py:1474
msgid "Team registration notification subject line"
msgstr "Objet des courriels de note d’équipe"

#: options/preferences.py:1481
<<<<<<< HEAD
msgid ""
"The message body for emails sent to participants informing them of their "
"team registration."
msgstr ""
=======
msgid "The message body for emails sent to participants informing them of their team registration."
msgstr "Le corps pour les courriels envoyés aux participants pour leur enregistrement d'équipe."
>>>>>>> b4fb6dfe

#: options/preferences.py:1482
msgid "Team registration notification message"
msgstr "Message de notification d'enregistrement d'équipe"

#: options/templates/preferences_index.html:4
#: options/templates/preferences_index.html:5
msgid "Configuration"
msgstr "Paramètres"

#: options/templates/preferences_index.html:10
#, python-format
msgid "You both have team code names enabled, and team institutions showing on public pages. If your objective in enabling team code names is to obscure team institutions, this probably defeats the purpose of code names. You can edit these settings in the <a href=\"%(ui_url)s\" class=\"alert-link\">UI Options section</a>."
msgstr "Vous avez à la fois les noms code activés et les institutions des équipes affichés sur les pages publiques. Si votre but avec les noms code est pour cacher les affiliations, cela annule le point des noms code. Vous pouvez modifier ces réglages dans la <a href=\"%(ui_url)s\" class=\"alert-link\">section de l'interface</a>."

#: options/templates/preferences_index.html:29
msgid "The range of scores that can awarded to speeches, replies, and teams"
msgstr "L'étendue des scores qui peuvent être attribués aux discours, répliques et équipes"

#: options/templates/preferences_index.html:34
msgid "How teams are paired in the draw and how adjudicators are auto-allocated"
msgstr "Comme les équipes sont jumelées au tirage et comment les juges sont répartis automatiquement"

#: options/templates/preferences_index.html:39
msgid "How many speeches in a debate, how motions are decided, and whether reply speeches are used"
msgstr "Combien de discours dans un débat, comment les motions sont décidés et si les répliques sont utilisés"

#: options/templates/preferences_index.html:44
msgid "How teams and speakers are ranked in the released tabs"
msgstr "Comment les équipes et les orateurs sont classés dans les résultats"

#: options/templates/preferences_index.html:49
msgid "How adjudicators are ranked and who can submit feedback"
msgstr "Comment les juges sont classés et qui peut les évaluer"

#: options/templates/preferences_index.html:60
msgid "When to release a public tab is made visible and what data it shows"
msgstr "Quand publier les résultats et que montrer"

#: options/templates/preferences_index.html:65
msgid "How ballots, feedback, and check-ins are entered, including online submission options"
msgstr "Comment les feuilles, évaluations et enregistrements sont entrées, incluant les options de saisie en ligne"

#: options/templates/preferences_index.html:70
msgid "What information the site displays on the publicly accessible pages"
msgstr "Quelles informations affiche le site sur les pages publiques"

#: options/templates/preferences_index.html:75
msgid "Small tweaks in what information is presented by the interface"
msgstr "Petites modifications dans quelles informations sont présentées par l'interface"

#: options/templates/preferences_index.html:80
msgid "Configures sending notifications, such as emails confirming ballot submissions or team points"
msgstr "Configure le traitement des messages de notification, tels la soumission de feuille ou le pointage d'équipe"

#: options/templates/preferences_index.html:86
msgid "Special options for running large multi-venue multi-level debating competitions. Warning: these features are not fully tested or supported."
msgstr "Options spéciaux pour les compétitions avec plusieurs salles et niveaux. Attention&nbsp;: Ces fonctionnalités ne sont pas testés ni supportées."

#: options/templates/preferences_index.html:99
msgid "Manually Set Current Round"
msgstr "Changer manuellement la joute actuelle"

#: options/templates/preferences_index.html:100
msgid "Tabbycat will prompt you to advance the current round on each round's results page. However, if there are special circumstances that require you to override this and set the current round to something else, use this page."
msgstr "Tabbycat va vous avertir d’achever la joute actuelle sur la page de résultats de chaque joute. Par contre, s’il y a des circonstances spéciales et il faut l’outrepasser, utilisez cette page."

#: options/templates/preferences_index.html:107
msgid "Presets"
msgstr "Préconfigurations"

#: options/templates/preferences_index.html:108
msgid "These modify common settings for basic rules; double check our <a href=\"https://tabbycat.readthedocs.io/\" target=\"_blank\">documentation</a> to ensure they are correct for your tournament. Each links will display what settings it changes before applying them."
msgstr "Ceux-ci modifie des réglages communes pour les règles de base ; vérifiez notre <a href=\"https://tabbycat.readthedocs.io/\" target=\"_blank\">documentation</a> pour s’assurer qu’ils appliquent à votre tournoi. Chaque lien va afficher les réglages qui seront modifiés avant l’application."

#: options/templates/preferences_index.html:119
#, python-format
msgid "Apply %(preset_name)s"
msgstr "Appliquer %(preset_name)s"

#: options/templates/preferences_presets_complete.html:4
#: options/templates/preferences_presets_complete.html:5
#, python-format
msgid "Presets Applied: %(preset_title)s"
msgstr "Préconfigurations appliqués : %(preset_title)s"

#: options/templates/preferences_presets_complete.html:10
#: options/templates/preferences_presets_confirm.html:10
#: options/templates/preferences_section_set.html:19
msgid "Back to Configuration"
msgstr "Retour au Configuration"

#: options/templates/preferences_presets_complete.html:16
msgid "Preferences that were changed"
msgstr "Préférences qui ont été modifiées"

#: options/templates/preferences_presets_confirm.html:4
#: options/templates/preferences_presets_confirm.html:5
#, python-format
msgid "Confirm Presets: %(preset_title)s"
msgstr "Confirmer préconfiguration : %(preset_title)s"

#: options/templates/preferences_presets_confirm.html:18
msgid "Preferences that will not change"
msgstr "Préférences qui ne changeront pas"

#: options/templates/preferences_presets_confirm.html:23
msgid "Preferences that will change"
msgstr "Préférences qui vont changer"

#: options/templates/preferences_presets_confirm.html:30
#, python-format
msgid "Apply Presets: %(preset_title)s"
msgstr "Appliquer préconfiguration : %(preset_title)s"

#: options/templates/preferences_section_set.html:6
#, python-format
msgid "Configuration: %(section_name)s"
msgstr "Configuration : %(section_name)s"

#: options/templates/preferences_section_set.html:10
#, python-format
msgid "Edit Configuration: %(section_name)s"
msgstr "Modifier la Configuration : %(section_name)s"

#: options/views.py:68
#, python-format
msgid "Tournament options (%(section)s) saved."
msgstr "Options de tournoi (%(section)s) sauvegardées."

#: options/views.py:118
#, python-format
msgid "Tournament options saved according to preset %(name)s."
<<<<<<< HEAD
msgstr ""
"Options de tournoi sauvegardés en accordance à la préconfiguration %(name)s."

#~ msgid ""
#~ "The message body for emails sent to speakers with their team points. Use "
#~ "'{{ TOURN }}' as a placeholder for the tournament, '{{ POINTS }}' for the "
#~ "team points, '{{ USER }}' for the speaker, and '{{ TEAM }}' for the "
#~ "associated team."
#~ msgstr ""
#~ "Le message des courriels envoyés aux orateurs avec le score de leur "
#~ "équipe. Utilisez ‘{{ TOURN }}’ comme marque substitutive pour le tournoi, "
#~ "‘{{ POINTS }}’ pour la note de l’équipe, ‘{{ USER }}’ pour l’orateur et "
#~ "‘{{ TEAM }}’ pour leur équipe."

#, fuzzy
#~| msgid ""
#~| "The message body for emails sent to speakers with their team points. Use "
#~| "'{{ TOURN }}' as a placeholder for the tournament, '{{ POINTS }}' for "
#~| "the team points, '{{ USER }}' for the speaker, and '{{ TEAM }}' for the "
#~| "associated team."
#~ msgid ""
#~ "The subject-line for emails sent to adjudicators with their assignments. "
#~ "Use '{{ ROUND }}' as a placeholder for the current round, and "
#~ "'{{ VENUE }}' for their assigned venue."
#~ msgstr ""
#~ "Le message des courriels envoyés aux orateurs avec le score de leur "
#~ "équipe. Utilisez ‘{{ TOURN }}’ comme marque substitutive pour le tournoi, "
#~ "‘{{ POINTS }}’ pour la note de l’équipe, ‘{{ USER }}’ pour l’orateur et "
#~ "‘{{ TEAM }}’ pour leur équipe."

#, fuzzy
#~| msgid ""
#~| "The message body for emails sent to speakers with their team points. Use "
#~| "'{{ TOURN }}' as a placeholder for the tournament, '{{ POINTS }}' for "
#~| "the team points, '{{ USER }}' for the speaker, and '{{ TEAM }}' for the "
#~| "associated team."
#~ msgid ""
#~ "The message body for emails sent to adjudicators with their assignments. "
#~ "Use '{{ ROUND }}' as a placeholder for the current round, '{{ VENUE }}' "
#~ "for their venue, '{{ USER }}' for the adjudicator's name, "
#~ "'{{ POSITION }}' for their role, '{{ PANEL }}' for the full debate "
#~ "adjudication panel, and '{{ DRAW }}' for the debate pairing."
#~ msgstr ""
#~ "Le message des courriels envoyés aux orateurs avec le score de leur "
#~ "équipe. Utilisez ‘{{ TOURN }}’ comme marque substitutive pour le tournoi, "
#~ "‘{{ POINTS }}’ pour la note de l’équipe, ‘{{ USER }}’ pour l’orateur et "
#~ "‘{{ TEAM }}’ pour leur équipe."
=======
msgstr "Options de tournoi sauvegardés en accordance à la préconfiguration %(name)s."
>>>>>>> b4fb6dfe
<|MERGE_RESOLUTION|>--- conflicted
+++ resolved
@@ -3,17 +3,10 @@
 "Project-Id-Version: tabbycat\n"
 "Report-Msgid-Bugs-To: \n"
 "POT-Creation-Date: 2019-07-21 05:14-0700\n"
-<<<<<<< HEAD
-"PO-Revision-Date: 2018-11-02 17:46-0400\n"
-"Last-Translator: Étienne Beaulé <beauleetienne0@gmail.com>\n"
-"Language-Team: French (https://www.transifex.com/tabbycat/teams/80723/fr/)\n"
-"Language: fr\n"
-=======
 "PO-Revision-Date: 2019-08-20 00:16\n"
 "Last-Translator: philip_tc\n"
 "Language-Team: French\n"
 "Language: fr_FR\n"
->>>>>>> b4fb6dfe
 "MIME-Version: 1.0\n"
 "Content-Type: text/plain; charset=UTF-8\n"
 "Content-Transfer-Encoding: 8bit\n"
@@ -132,16 +125,8 @@
 msgstr "Pénalité d’histoire de juge"
 
 #: options/preferences.py:128
-<<<<<<< HEAD
-msgid ""
-"Penality applied by preformed panel auto-allocator for priority mismatch"
-msgstr ""
-"Pénalité appliqué par l’allocation automatisée de jurys préformés pour un "
-"intrus d’importance"
-=======
 msgid "Penality applied by preformed panel auto-allocator for importance mismatch"
 msgstr "Pénalité appliqué par l’allocation automatisée de jurys préformés pour un intrus d’importance"
->>>>>>> b4fb6dfe
 
 #: options/preferences.py:129
 msgid "Importance mismatch penalty"
@@ -498,11 +483,7 @@
 
 #: options/preferences.py:439
 msgid "Ballots per debate, preliminary rounds"
-<<<<<<< HEAD
-msgstr "feuilles par débat, joutes préliminaires"
-=======
 msgstr "Feuilles par débat, joutes préliminaires"
->>>>>>> b4fb6dfe
 
 #: options/preferences.py:443 options/preferences.py:456
 msgid "One ballot per voting adjudicator"
@@ -775,33 +756,6 @@
 msgstr "Contourner vérification double"
 
 #: options/preferences.py:787
-<<<<<<< HEAD
-msgid ""
-"Requires scores of draft ballot to be re-entered during confirmation (as a "
-"more stringent check)"
-msgstr ""
-
-#: options/preferences.py:788
-msgid "Enforce blind confirmations"
-msgstr ""
-
-#: options/preferences.py:796
-msgid ""
-"If checked, ballots require a motion to be selected from a list of options. "
-msgstr ""
-
-#: options/preferences.py:797
-msgid "Enable motion selection"
-msgstr ""
-
-#: options/preferences.py:805
-msgid ""
-"Whether assistants can access pages that can reveal matchups and motions "
-"ahead of public release (these pages are useful for displaying draws/motions "
-"to the public and for printing ballots)."
-msgstr ""
-
-=======
 msgid "Requires scores of draft ballot to be re-entered during confirmation (as a more stringent check)"
 msgstr "Requiert les scores de feuilles brouillon d'être re-saisis lors de la confirmation (comme vérification plus stricte)"
 
@@ -821,7 +775,6 @@
 msgid "Whether assistants can access pages that can reveal matchups and motions ahead of public release (these pages are useful for displaying draws/motions to the public and for printing ballots)."
 msgstr "Si les assistants peuvent accéder aux pages qui peuvent dévoiler les appariements et motions avant la publication (ces pages sont utiles pour afficher les tirages/motions au public et pour imprimer des feuilles)."
 
->>>>>>> b4fb6dfe
 #: options/preferences.py:808
 msgid "Assistant user access"
 msgstr "Accès utilisateur assistant"
@@ -836,73 +789,6 @@
 
 #: options/preferences.py:815
 msgid "Only results entry"
-<<<<<<< HEAD
-msgstr ""
-
-#: options/preferences.py:821
-msgid ""
-"Whether participants can check themselves in/out through their private URL."
-msgstr ""
-
-#: options/preferences.py:822
-msgid "Participant self-checkin"
-msgstr ""
-
-#: options/preferences.py:830
-msgid ""
-"The amount of time (in hours) before a speaker or adjudicator's check-in "
-"event expires"
-msgstr ""
-
-#: options/preferences.py:833
-msgid "Check-In Window (People)"
-msgstr ""
-
-#: options/preferences.py:839
-msgid "The amount of time (in hours) before a venue's check-in event expires"
-msgstr ""
-
-#: options/preferences.py:842
-msgid "Check-In Window (Venues)"
-msgstr ""
-
-#: options/preferences.py:848
-msgid ""
-"Whether the printed scoresheets should show the 'circle digits' prompt to "
-"help check bad handwriting"
-msgstr ""
-
-#: options/preferences.py:849
-msgid "Ballot Digit Checks"
-msgstr ""
-
-#: options/preferences.py:857
-msgid ""
-"Whether the printed scoresheets should hide the text of motions (even if "
-"they have been entered and released)"
-msgstr ""
-
-#: options/preferences.py:858
-msgid "Ballot Hide Motions"
-msgstr ""
-
-#: options/preferences.py:866
-msgid ""
-"The location to return scoresheets to, printed on pre-printed ballots. Set "
-"to 'TBA' to hide."
-msgstr ""
-
-#: options/preferences.py:867
-msgid "Score return location"
-msgstr ""
-
-#: options/preferences.py:875
-msgid ""
-"The location to return feedback to, printed on pre-printed feedback forms. "
-"Set to 'TBA' to hide."
-msgstr ""
-
-=======
 msgstr "Seulement saisie des résultats"
 
 #: options/preferences.py:821
@@ -957,7 +843,6 @@
 msgid "The location to return feedback to, printed on pre-printed feedback forms. Set to 'TBA' to hide."
 msgstr "Le lieu où retourner les évaluations, imprimés sur des formulaires d'évaluation. Réglez à 'TBA' pour le cacher."
 
->>>>>>> b4fb6dfe
 #: options/preferences.py:876
 msgid "Feedback return location"
 msgstr "Lieu de retour des évaluations"
@@ -991,31 +876,16 @@
 msgstr "Active vue publique d'information de diversité"
 
 #: options/preferences.py:916
-<<<<<<< HEAD
-msgid ""
-"Enables the public page showing checkin statuses for individuals, "
-"institutions, and teams. Note that this page can be slow when used at very "
-"large tournaments."
-msgstr ""
-=======
 msgid "Enables the public page showing checkin statuses for individuals, institutions, and teams. Note that this page can be slow when used at very large tournaments."
 msgstr "Active la page public qui monte les statuts d'enregistrement pour les individus, institutions et équipes. Notez que cette page peut être lente dans de grands tournois."
->>>>>>> b4fb6dfe
 
 #: options/preferences.py:919
 msgid "Enable public view of the checkin statuses"
 msgstr "Active le visionnement public des statuts d'enregistrement"
 
 #: options/preferences.py:927
-<<<<<<< HEAD
-msgid ""
-"If the participants list is enabled, displays break category eligibility on "
-"that page"
-msgstr ""
-=======
 msgid "If the participants list is enabled, displays break category eligibility on that page"
 msgstr "Si la liste des participants est activé, montre l'éligibilité de qualification sur cette page"
->>>>>>> b4fb6dfe
 
 #: options/preferences.py:928
 msgid "Show break categories on participants page"
@@ -1058,74 +928,40 @@
 msgstr "Active visionnement des résultats"
 
 #: options/preferences.py:968
-<<<<<<< HEAD
-msgid ""
-"Enables the public page showing motions that have been explicitly released "
-"to the public"
-msgstr ""
-=======
 msgid "Enables the public page showing motions that have been explicitly released to the public"
 msgstr "Active la page publique qui montre les motions qui ont été publié"
->>>>>>> b4fb6dfe
 
 #: options/preferences.py:969
 msgid "Enable public view of motions"
 msgstr "Active visionnement des motions"
 
 #: options/preferences.py:977
-<<<<<<< HEAD
-msgid ""
-"Enables the public page showing team standings, showing wins only (not "
-"speaker scores or ranking)"
-msgstr ""
-=======
 msgid "Enables the public page showing team standings, showing wins only (not speaker scores or ranking)"
 msgstr "Active la page publique qui montre le classement des équipes, montrant seulement les victoires (pas les scores ni rang)"
->>>>>>> b4fb6dfe
 
 #: options/preferences.py:978
 msgid "Enable public view of team standings"
 msgstr "Activer visionnement du classement d'équipe"
 
 #: options/preferences.py:986
-<<<<<<< HEAD
-msgid ""
-"Enables the public page for each team and adjudicator showing their records"
-msgstr ""
-=======
 msgid "Enables the public page for each team and adjudicator showing their records"
 msgstr "Active la page public pour chaque équipe et juge qui montre leur activité"
->>>>>>> b4fb6dfe
 
 #: options/preferences.py:987
 msgid "Enable public record pages"
 msgstr "Activer pages d'activité"
 
 #: options/preferences.py:995
-<<<<<<< HEAD
-msgid ""
-"Enables the public page showing the team breaks. Intended for use after the "
-"break announcement."
-msgstr ""
-=======
 msgid "Enables the public page showing the team breaks. Intended for use after the break announcement."
 msgstr "Active la page publique qui montre les équipes qualifiants. Pour usage après l'annonce de qualification."
->>>>>>> b4fb6dfe
 
 #: options/preferences.py:996
 msgid "Release team breaks to public"
 msgstr "Publier les qualifications d'équipes au public"
 
 #: options/preferences.py:1004
-<<<<<<< HEAD
-msgid ""
-"Enables the public page showing breaking adjudicators. Intended for use "
-"after the break announcement."
-msgstr ""
-=======
 msgid "Enables the public page showing breaking adjudicators. Intended for use after the break announcement."
 msgstr "Active la page publique qui montre les juges qualifiants. Pour usage après l'annonce de qualification."
->>>>>>> b4fb6dfe
 
 #: options/preferences.py:1005
 msgid "Release adjudicators break to public"
@@ -1140,15 +976,8 @@
 msgstr "Active la vue publique d'évaluations non-rendus"
 
 #: options/preferences.py:1022
-<<<<<<< HEAD
-msgid ""
-"List of tournament staff, to be displayed on the tournament home page. Leave "
-"this blank or with the default text if you want to not show this information."
-msgstr ""
-=======
 msgid "List of tournament staff, to be displayed on the tournament home page. Leave this blank or with the default text if you want to not show this information."
 msgstr "Liste des officiels du tournoi, à être affiché sur la page d'accueil du tournoi. Gardez vide ou avec le texte défaut pour ne pas afficher."
->>>>>>> b4fb6dfe
 
 #: options/preferences.py:1023
 msgid "Tournament staff"
@@ -1175,14 +1004,8 @@
 msgstr "Montrer juges dissidents"
 
 #: options/preferences.py:1058
-<<<<<<< HEAD
-msgid ""
-"If showing results to public, show which motions were selected in the record"
-msgstr ""
-=======
 msgid "If showing results to public, show which motions were selected in the record"
 msgstr "Si montrant les résultats au public, montrer laquelle des motions a été choisi"
->>>>>>> b4fb6dfe
 
 #: options/preferences.py:1059
 msgid "Show motions in results"
@@ -1205,22 +1028,6 @@
 msgstr "Utiliser des vrais noms partout et montrer noms code dans les infobulles"
 
 #: options/preferences.py:1075
-<<<<<<< HEAD
-msgid ""
-"Use code names for public; real names with code names in tooltips for admins"
-msgstr ""
-
-#: options/preferences.py:1077
-msgid ""
-"Use code names for public; code names with real names in tooltips for admins"
-msgstr ""
-
-#: options/preferences.py:1079
-msgid ""
-"Use code names everywhere; do not use tooltips (real names show in some "
-"admin views)"
-msgstr ""
-=======
 msgid "Use code names for public; real names with code names in tooltips for admins"
 msgstr "Utiliser noms code pour le public&nbsp;; vrais noms avec noms codes dans les infobulles pour administrateurs"
 
@@ -1231,7 +1038,6 @@
 #: options/preferences.py:1079
 msgid "Use code names everywhere; do not use tooltips (real names show in some admin views)"
 msgstr "Utiliser noms code partout&nbsp;; n'utilise pas d'infobulle (vrais noms apparaissent dans quelques pages administrateur)"
->>>>>>> b4fb6dfe
 
 #: options/preferences.py:1085
 msgid "Display team emoji in the public and admin interfaces"
@@ -1250,28 +1056,16 @@
 msgstr "Montrer institutions des équipes"
 
 #: options/preferences.py:1103
-<<<<<<< HEAD
-msgid ""
-"In tables listing adjudicators, adds a column showing their institutions"
-msgstr ""
-=======
 msgid "In tables listing adjudicators, adds a column showing their institutions"
 msgstr "Dans les tables avec juges, ajoute une colonne pour leurs institutions"
->>>>>>> b4fb6dfe
 
 #: options/preferences.py:1104
 msgid "Show adjudicator institutions"
 msgstr "Montrer institutions des juges"
 
 #: options/preferences.py:1112
-<<<<<<< HEAD
-msgid ""
-"Enables a hover element on every team's name showing that team's speakers"
-msgstr ""
-=======
 msgid "Enables a hover element on every team's name showing that team's speakers"
 msgstr "Active un élément de survol sur chaque nom d'équipe qui montre leurs orateurs"
->>>>>>> b4fb6dfe
 
 #: options/preferences.py:1113
 msgid "Show speakers in draw"
@@ -1294,15 +1088,8 @@
 msgstr "Joute la plus récente en premier"
 
 #: options/preferences.py:1134
-<<<<<<< HEAD
-msgid ""
-"Show an introduction screen when loading the allocation interface (this will "
-"automatically uncheck whenever the screen is shown)"
-msgstr ""
-=======
 msgid "Show an introduction screen when loading the allocation interface (this will automatically uncheck whenever the screen is shown)"
 msgstr "Montre un écran d'introduction lors du chargement de l'interface d'attribution (ceci se désactivera automatiquement n'importe quand c'est affiché)"
->>>>>>> b4fb6dfe
 
 #: options/preferences.py:1135
 msgid "Show allocation UI intro"
@@ -1417,13 +1204,7 @@
 msgstr ""
 
 #: options/preferences.py:1273
-<<<<<<< HEAD
-msgid ""
-"Don't show individual venue names in public draws; instead show the "
-"division's Venue Category"
-=======
 msgid "Don't show individual venue names in public draws; instead show the division's Venue Category"
->>>>>>> b4fb6dfe
 msgstr ""
 
 #: options/preferences.py:1275
@@ -1439,12 +1220,7 @@
 msgstr ""
 
 #: options/preferences.py:1292
-<<<<<<< HEAD
-msgid ""
-"Allow links to be sent to adjudicators that allow them to confirm shifts"
-=======
 msgid "Allow links to be sent to adjudicators that allow them to confirm shifts"
->>>>>>> b4fb6dfe
 msgstr ""
 
 #: options/preferences.py:1293
@@ -1464,15 +1240,8 @@
 msgstr "Notifications"
 
 #: options/preferences.py:1315
-<<<<<<< HEAD
-msgid ""
-"The name of the organizer tasked with managing emails (in case of replies)"
-msgstr ""
-"Le nom du responsable pour le traitement des courriels (au cas de réplique)"
-=======
 msgid "The name of the organizer tasked with managing emails (in case of replies)"
 msgstr "Le nom du responsable pour le traitement des courriels (au cas de réplique)"
->>>>>>> b4fb6dfe
 
 #: options/preferences.py:1316
 msgid "Reply-to name"
@@ -1488,20 +1257,6 @@
 
 #: options/preferences.py:1333
 msgid "A secret key to accept email status events"
-<<<<<<< HEAD
-msgstr ""
-
-#: options/preferences.py:1334
-msgid "Email status secret key"
-msgstr ""
-
-#: options/preferences.py:1344
-msgid ""
-"Enables a copy of adjudicators' ballots to be automatically sent to them (by "
-"email) after they are entered in Tabbycat (for confirmation or checking)"
-msgstr ""
-
-=======
 msgstr "Une clé secrète pour accepter des évènements de message"
 
 #: options/preferences.py:1334
@@ -1512,35 +1267,21 @@
 msgid "Enables a copy of adjudicators' ballots to be automatically sent to them (by email) after they are entered in Tabbycat (for confirmation or checking)"
 msgstr "Fait qu'une copie du feuille de jugement des juges soit envoyé lorsqu'ils seront saisis dans Tabbycat (pour la confirmation ou vérification)"
 
->>>>>>> b4fb6dfe
 #: options/preferences.py:1345
 msgid "Ballot receipts"
 msgstr "Reçus de feuille"
 
 #: options/preferences.py:1353
-<<<<<<< HEAD
-msgid ""
-"The subject line for emails sent to adjudicators with their submitted "
-"ballot. Use '{{ DEBATE }}' as a placeholder for the associated debate"
-msgstr ""
-=======
 msgid "The subject line for emails sent to adjudicators with their submitted ballot. Use '{{ DEBATE }}' as a placeholder for the associated debate"
 msgstr "L'objet pour les courriels envoyés aux juges avec leurs feuilles de jugement. Utilise '{{ DEBATE }}' comme substitut au débat"
->>>>>>> b4fb6dfe
 
 #: options/preferences.py:1355
 msgid "Ballot receipt subject line"
 msgstr "Objet des courriels de reçu de feuille"
 
 #: options/preferences.py:1363
-<<<<<<< HEAD
-msgid ""
-"The message body for emails sent to adjudicators with their submitted ballot."
-msgstr ""
-=======
 msgid "The message body for emails sent to adjudicators with their submitted ballot."
 msgstr "Le corps des courriels envoyés aux juges avec leurs feuilles de jugement."
->>>>>>> b4fb6dfe
 
 #: options/preferences.py:1364
 msgid "Ballot receipt message"
@@ -1563,28 +1304,16 @@
 msgstr "Message des courriels des notes d’équipe"
 
 #: options/preferences.py:1398
-<<<<<<< HEAD
-msgid ""
-"The subject-line for emails sent to adjudicators with their assignments."
-msgstr ""
-=======
 msgid "The subject-line for emails sent to adjudicators with their assignments."
 msgstr "Le sujet pour les courriels envoyés aux juges avec leurs affectations."
->>>>>>> b4fb6dfe
 
 #: options/preferences.py:1399
 msgid "Adjudicator draw subject line"
 msgstr "Sujet de message de tirage de juge"
 
 #: options/preferences.py:1406
-<<<<<<< HEAD
-msgid ""
-"The message body for emails sent to adjudicators with their assignments."
-msgstr ""
-=======
 msgid "The message body for emails sent to adjudicators with their assignments."
 msgstr "Le corps pour les courriels envoyés aux juges avec leurs affectations."
->>>>>>> b4fb6dfe
 
 #: options/preferences.py:1407
 msgid "Adjudicator draw message"
@@ -1592,20 +1321,6 @@
 
 #: options/preferences.py:1416
 msgid "The subject-line for emails sent to teams with their draw."
-<<<<<<< HEAD
-msgstr ""
-
-#: options/preferences.py:1417
-#, fuzzy
-#| msgid "Team points subject line"
-msgid "Team draw subject line"
-msgstr "Objet des courriels des notes d’équipe"
-
-#: options/preferences.py:1424 options/preferences.py:1442
-msgid ""
-"The message body for emails sent to participants with their private URLs."
-msgstr ""
-=======
 msgstr "Le sujet pour les courriels envoyés aux équipes avec leur tirage."
 
 #: options/preferences.py:1417
@@ -1615,29 +1330,18 @@
 #: options/preferences.py:1424 options/preferences.py:1442
 msgid "The message body for emails sent to participants with their private URLs."
 msgstr "Le corps des courriels envoyés aux participants avec leurs URLs privées."
->>>>>>> b4fb6dfe
 
 #: options/preferences.py:1425 options/preferences.py:1443
 msgid "Private URL notification message"
 msgstr "Message de notification d'URL privée"
 
 #: options/preferences.py:1434
-<<<<<<< HEAD
-msgid ""
-"The subject-line for emails sent to participants with their private URLs."
-msgstr ""
-
-#: options/preferences.py:1435
-msgid "Private URL notification subject line"
-msgstr ""
-=======
 msgid "The subject-line for emails sent to participants with their private URLs."
 msgstr "Le sujet pour les courriels envoyés aux participants avec leurs URL privées."
 
 #: options/preferences.py:1435
 msgid "Private URL notification subject line"
 msgstr "Sujet de notification d'URL privée"
->>>>>>> b4fb6dfe
 
 #: options/preferences.py:1456
 msgid "The subject-line for emails sent to participants on motion release."
@@ -1656,30 +1360,16 @@
 msgstr "Message de notification de publication de motion"
 
 #: options/preferences.py:1473
-<<<<<<< HEAD
-msgid ""
-"The subject-line for emails sent to participants informing them of their "
-"team registration."
-msgstr ""
-=======
 msgid "The subject-line for emails sent to participants informing them of their team registration."
 msgstr "Le sujet pour les courriels envoyés aux participants pour leur enregistrement d'équipe."
->>>>>>> b4fb6dfe
 
 #: options/preferences.py:1474
 msgid "Team registration notification subject line"
 msgstr "Objet des courriels de note d’équipe"
 
 #: options/preferences.py:1481
-<<<<<<< HEAD
-msgid ""
-"The message body for emails sent to participants informing them of their "
-"team registration."
-msgstr ""
-=======
 msgid "The message body for emails sent to participants informing them of their team registration."
 msgstr "Le corps pour les courriels envoyés aux participants pour leur enregistrement d'équipe."
->>>>>>> b4fb6dfe
 
 #: options/preferences.py:1482
 msgid "Team registration notification message"
@@ -1813,54 +1503,4 @@
 #: options/views.py:118
 #, python-format
 msgid "Tournament options saved according to preset %(name)s."
-<<<<<<< HEAD
-msgstr ""
-"Options de tournoi sauvegardés en accordance à la préconfiguration %(name)s."
-
-#~ msgid ""
-#~ "The message body for emails sent to speakers with their team points. Use "
-#~ "'{{ TOURN }}' as a placeholder for the tournament, '{{ POINTS }}' for the "
-#~ "team points, '{{ USER }}' for the speaker, and '{{ TEAM }}' for the "
-#~ "associated team."
-#~ msgstr ""
-#~ "Le message des courriels envoyés aux orateurs avec le score de leur "
-#~ "équipe. Utilisez ‘{{ TOURN }}’ comme marque substitutive pour le tournoi, "
-#~ "‘{{ POINTS }}’ pour la note de l’équipe, ‘{{ USER }}’ pour l’orateur et "
-#~ "‘{{ TEAM }}’ pour leur équipe."
-
-#, fuzzy
-#~| msgid ""
-#~| "The message body for emails sent to speakers with their team points. Use "
-#~| "'{{ TOURN }}' as a placeholder for the tournament, '{{ POINTS }}' for "
-#~| "the team points, '{{ USER }}' for the speaker, and '{{ TEAM }}' for the "
-#~| "associated team."
-#~ msgid ""
-#~ "The subject-line for emails sent to adjudicators with their assignments. "
-#~ "Use '{{ ROUND }}' as a placeholder for the current round, and "
-#~ "'{{ VENUE }}' for their assigned venue."
-#~ msgstr ""
-#~ "Le message des courriels envoyés aux orateurs avec le score de leur "
-#~ "équipe. Utilisez ‘{{ TOURN }}’ comme marque substitutive pour le tournoi, "
-#~ "‘{{ POINTS }}’ pour la note de l’équipe, ‘{{ USER }}’ pour l’orateur et "
-#~ "‘{{ TEAM }}’ pour leur équipe."
-
-#, fuzzy
-#~| msgid ""
-#~| "The message body for emails sent to speakers with their team points. Use "
-#~| "'{{ TOURN }}' as a placeholder for the tournament, '{{ POINTS }}' for "
-#~| "the team points, '{{ USER }}' for the speaker, and '{{ TEAM }}' for the "
-#~| "associated team."
-#~ msgid ""
-#~ "The message body for emails sent to adjudicators with their assignments. "
-#~ "Use '{{ ROUND }}' as a placeholder for the current round, '{{ VENUE }}' "
-#~ "for their venue, '{{ USER }}' for the adjudicator's name, "
-#~ "'{{ POSITION }}' for their role, '{{ PANEL }}' for the full debate "
-#~ "adjudication panel, and '{{ DRAW }}' for the debate pairing."
-#~ msgstr ""
-#~ "Le message des courriels envoyés aux orateurs avec le score de leur "
-#~ "équipe. Utilisez ‘{{ TOURN }}’ comme marque substitutive pour le tournoi, "
-#~ "‘{{ POINTS }}’ pour la note de l’équipe, ‘{{ USER }}’ pour l’orateur et "
-#~ "‘{{ TEAM }}’ pour leur équipe."
-=======
 msgstr "Options de tournoi sauvegardés en accordance à la préconfiguration %(name)s."
->>>>>>> b4fb6dfe
