import logging
import random
from math import exp

from munkres import Munkres

from .allocation import AdjudicatorAllocation
from .allocator import Allocator

logger = logging.getLogger(__name__)


class HungarianAllocator(Allocator):

    def __init__(self, *args, **kwargs):
        super().__init__(*args, **kwargs)
        t = self.tournament
        self.min_score = t.pref('adj_min_score')
        self.max_score = t.pref('adj_max_score')
        self.min_voting_score = t.pref('adj_min_voting_score')
        self.conflict_penalty = t.pref('adj_conflict_penalty')
        self.history_penalty = t.pref('adj_history_penalty')
        self.no_panellists = t.pref('no_panellist_position')
        self.no_trainees = t.pref('no_trainee_position')
        self.duplicate_allocations = t.pref('duplicate_adjs')
        self.feedback_weight = t.current_round.feedback_weight

    def populate_adj_scores(self, adjudicators):
        for adj in adjudicators:
            adj._hungarian_score = adj.weighted_score(self.feedback_weight)

    def calc_cost(self, debate, adj, adjustment=0, chair=None):
        cost = 0

        # Normalise debate importances back to the 1-5 (not ±2) range expected
        normalised_importance = debate.importance + 3

        # Similarly normalise adj scores to the 0-5 range expected
        score_min = self.min_score
        score_range = self.max_score - score_min
        normalised_adj_score = (adj._hungarian_score - score_min) / score_range * 5 + 0

        if normalised_adj_score > 5.0:
            logger.warning("%s's score %s is larger than the range" % (adj.name, adj._hungarian_score))
        elif normalised_adj_score < 0.0:
            logger.warning("%s's score %s is smaller than the range" % (adj.name, adj._hungarian_score))

<<<<<<< HEAD
        for side in self.tournament.sides:
            cost += self.CONFLICT_PENALTY * adj.conflict_with(debate.get_team(side))
            cost += self.HISTORY_PENALTY * adj.seen_team(debate.get_team(side), debate.round)
=======
        cost += self.conflict_penalty * adj.conflicts_with_team(debate.aff_team)
        cost += self.conflict_penalty * adj.conflicts_with_team(debate.neg_team)
        cost += self.history_penalty * adj.seen_team(debate.aff_team, debate.round)
        cost += self.history_penalty * adj.seen_team(debate.neg_team, debate.round)
        if chair:
            cost += self.conflict_penalty * adj.conflicts_with_adj(chair)
            cost += self.history_penalty * adj.seen_adjudicator(chair, debate.round)
>>>>>>> 3ef4263d

        impt = normalised_importance + adjustment
        diff = 5 + impt - adj._hungarian_score
        if diff > 0.25:
            cost += 1000 * exp(diff - 0.25)

        cost += self.max_score - adj._hungarian_score

        return cost

    def allocate(self):
        self.populate_adj_scores(self.adjudicators)

        # Sort voting adjudicators in descending order by score
        voting = [a for a in self.adjudicators if a._hungarian_score >= self.min_voting_score and not a.novice]
        random.shuffle(voting)
        voting.sort(key=lambda a: a._hungarian_score, reverse=True)

        # Divide into solos, panellists and trainees
        n_debates = len(self.debates)
        n_voting = len(voting)

        if self.no_panellists:
            solos = voting[:n_debates]
            panellists = []
        else:
            n_expected_solos = n_debates if self.no_panellists else n_debates - (n_voting - n_debates) // 2
            solos = voting[:n_expected_solos]
            panellists = voting[n_expected_solos:]

        if self.no_trainees:
            trainees = []
        else:
            trainees = [a for a in self.adjudicators if a not in voting]
            trainees.sort(key=lambda a: a._hungarian_score, reverse=True)

        # Divide debates into solo-chaired debates and panel debates
        debates_sorted = sorted(self.debates, key=lambda d: (-d.importance, d.room_rank))
        solo_debates = debates_sorted[:len(solos)]
        panel_debates = debates_sorted[len(solos):]

        logger.info("There are %d debates (%d solo, %d panel), %d solos, %d panellists "
                "(including chairs) and %d trainees", len(debates_sorted), len(solo_debates),
                len(panel_debates), len(solos), len(panellists), len(trainees))
        if n_voting < n_debates:
            logger.warning("There are %d debates but only %d voting adjudicators", n_debates, n_voting)

        # For tournaments with duplicate allocations there are typically not
        # enough adjudicators to form full panels, so don't crash in that case
        if not self.duplicate_allocations and len(panellists) < len(panel_debates) * 3:
            logger.warning("There are %d panel debates but only %d available panellists "
                    "(less than %d)", len(panel_debates), len(panellists), len(panel_debates) * 3)

        # Allocate solos

        m = Munkres()

        if len(solos) > 0:
            logger.info("costing solos")
            cost_matrix = []
            for debate in solo_debates:
                row = [self.calc_cost(debate, adj) for adj in solos]
                cost_matrix.append(row)

            logger.info("optimizing solos (matrix size: %d positions by %d adjudicators)", len(cost_matrix), len(cost_matrix[0]))
            indexes = m.compute(cost_matrix)
            total_cost = sum(cost_matrix[i][j] for i, j in indexes)
            logger.info('total cost for %d solo debates: %f', len(solos), total_cost)

            result = ((solo_debates[i], solos[j]) for i, j in indexes if i < len(solo_debates))
            alloc = [AdjudicatorAllocation(d, c) for d, c in result]
            for aa in alloc:
                logger.info("allocating to %s: %s", aa.debate, aa.chair)

        else:
            logger.info("No solo adjudicators.")
            alloc = []

        # Allocate panellists

        if len(panellists) > 0:
            logger.info("costing panellists")
            cost_matrix = []
            for i, debate in enumerate(panel_debates):
                for j in range(3):
                    # for the top half of these debates, the final panellist
                    # can be of lower quality than the other 2
                    adjustment = -1.0 if i < len(panel_debates)/2 and j == 2 else 0.0
                    row = [self.calc_cost(debate, adj, adjustment) for adj in panellists]
                    cost_matrix.append(row)

            logger.info("optimizing panellists (matrix size: %d positions by %d adjudicators)", len(cost_matrix), len(cost_matrix[0]))
            indexes = m.compute(cost_matrix)
            total_cost = sum(cost_matrix[i][j] for i, j in indexes)
            logger.info('total cost for %d panel debates: %f', len(panel_debates), total_cost)

            # transfer the indices to the debates
            # the debate corresponding to row r is floor(r/3) (i.e. r // 3)
            n = len(panel_debates)
            panels = [[] for i in range(n)]
            for r, c in indexes[:n*3]:
                panels[r // 3].append(panellists[c])

            # create the corresponding adjudicator allocations, making sure that
            # the chair is the highest-ranked adjudicator in the panel
            for i, debate in enumerate(panel_debates):
                aa = AdjudicatorAllocation(debate)
                panels[i].sort(key=lambda a: a._hungarian_score, reverse=True)
                if not panels[i]:
                    continue
                aa.chair = panels[i].pop(0)
                aa.panellists = panels[i]
                alloc.append(aa)

        for aa in alloc[len(solos):]:
            logger.info("allocating to %s: %s (c), %s", aa.debate, aa.chair, ", ".join([str(p) for p in aa.panellists]))

        # Allocate trainees, one per solo debate (leave the rest unallocated)

        if len(trainees) > 0:
            allocation_by_debate = {aa.debate: aa for aa in alloc}

            logger.info("costing trainees")
            cost_matrix = []
            for debate in solo_debates:
                chair = allocation_by_debate[debate].chair
                row = [self.calc_cost(debate, adj, adjustment=-2.0, chair=chair) for adj in trainees]
                cost_matrix.append(row)

            logger.info("optimizing trainees (matrix size: %d positions by %d trainees)", len(cost_matrix), len(cost_matrix[0]))
            indexes = m.compute(cost_matrix)
            total_cost = sum(cost_matrix[i][j] for i, j in indexes)
            logger.info('total cost for %d trainees: %f', len(solos), total_cost)

            result = ((solo_debates[i], trainees[j]) for i, j in indexes if i < len(solo_debates))
            for debate, trainee in result:
                allocation_by_debate[debate].trainees.append(trainee)
                logger.info("allocating to %s: %s (t)", debate, trainee)

        return alloc


def test():
    from tournaments.models import Round
    r = Round.objects.get(pk=4)
    debates = r.debates()
    adjs = list(r.active_adjudicators.all())

    HungarianAllocator(debates, adjs).allocate()

if __name__ == '__main__':
    test()<|MERGE_RESOLUTION|>--- conflicted
+++ resolved
@@ -45,19 +45,12 @@
         elif normalised_adj_score < 0.0:
             logger.warning("%s's score %s is smaller than the range" % (adj.name, adj._hungarian_score))
 
-<<<<<<< HEAD
         for side in self.tournament.sides:
-            cost += self.CONFLICT_PENALTY * adj.conflict_with(debate.get_team(side))
-            cost += self.HISTORY_PENALTY * adj.seen_team(debate.get_team(side), debate.round)
-=======
-        cost += self.conflict_penalty * adj.conflicts_with_team(debate.aff_team)
-        cost += self.conflict_penalty * adj.conflicts_with_team(debate.neg_team)
-        cost += self.history_penalty * adj.seen_team(debate.aff_team, debate.round)
-        cost += self.history_penalty * adj.seen_team(debate.neg_team, debate.round)
+            cost += self.conflict_penalty * adj.conflicts_with_team(debate.get_team(side))
+            cost += self.history_penalty * adj.seen_team(debate.get_team(side), debate.round)
         if chair:
             cost += self.conflict_penalty * adj.conflicts_with_adj(chair)
             cost += self.history_penalty * adj.seen_adjudicator(chair, debate.round)
->>>>>>> 3ef4263d
 
         impt = normalised_importance + adjustment
         diff = 5 + impt - adj._hungarian_score
