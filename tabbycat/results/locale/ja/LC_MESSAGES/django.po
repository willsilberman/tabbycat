<<<<<<< HEAD
# Tabbycat translations, results module
# Copyright (C) 2018 Tabbycat developers and translators
# This file is distributed under the same license as the Tabbycat package.
# Chuan-Zheng Lee <czlee@stanford.edu>, 2018
#
#, fuzzy
=======
>>>>>>> b4fb6dfe
msgid ""
msgstr ""
"Project-Id-Version: tabbycat\n"
"Report-Msgid-Bugs-To: \n"
"POT-Creation-Date: 2019-07-21 05:14-0700\n"
<<<<<<< HEAD
"PO-Revision-Date: YEAR-MO-DA HO:MI+ZONE\n"
"Last-Translator: Subaru Arakane <zettaileido@gmail.com>, 2018\n"
"Language-Team: Japanese (https://www.transifex.com/tabbycat-jp/teams/86216/"
"ja/)\n"
"Language: ja\n"
=======
"PO-Revision-Date: 2019-09-07 09:07\n"
"Last-Translator: philip_tc\n"
"Language-Team: Japanese\n"
"Language: ja_JP\n"
>>>>>>> b4fb6dfe
"MIME-Version: 1.0\n"
"Content-Type: text/plain; charset=UTF-8\n"
"Content-Transfer-Encoding: 8bit\n"
"Plural-Forms: nplurals=1; plural=0;\n"
"X-Generator: crowdin.com\n"
"X-Crowdin-Project: tabbycat\n"
"X-Crowdin-Language: ja\n"
"X-Crowdin-File: /develop/tabbycat/results/locale/en/LC_MESSAGES/django.po\n"

#: results/apps.py:7 results/templates/public_results_index.html:4
#: results/templates/public_results_index.html:5 results/views.py:113
msgid "Results"
msgstr "結果"

#: results/forms.py:45
msgid "That password isn't correct."
msgstr "パスワードが正しくありません。"

#: results/forms.py:77
msgid "Please enter a whole number."
msgstr "整数を入力してください。"

#: results/forms.py:79
#, python-format
msgid "Please enter a multiple of %s."
msgstr "%sの倍数を入力してください。"

#: results/forms.py:158
msgid "The ballot set can't be both discarded and confirmed."
msgstr ""

#: results/forms.py:164
msgid "The debate status can't be confirmed unless one of the ballot sets is confirmed."
msgstr ""

#: results/forms.py:304
msgid "---------"
msgstr ""

#: results/forms.py:306 results/forms.py:308
#, python-format
msgid "%(aff_team)s affirmed, %(neg_team)s negated"
msgstr ""

#: results/forms.py:325
#, python-format
msgid "%(side_abbr)s's motion veto"
msgstr "%(side_abbr)sのVetoモーション"

#: results/forms.py:342
msgid "Mark as a duplicate speech"
msgstr ""

#: results/forms.py:348
#, python-format
msgid "Forfeit by the %(side)s"
msgstr "%(side)sの降参"

#: results/forms.py:488
#, python-format
msgid "The speaker %(speaker)s doesn't appear to be on team %(team)s."
msgstr "%(speaker)sは%(team)sのスピーカーではありません。"

#: results/forms.py:502
#, python-format
msgid "%(speaker)s appears to have given %(count)d substantive speech."
msgid_plural "%(speaker)s appears to have given %(count)d substantive speeches."
msgstr[0] ""

#: results/forms.py:519
msgid "The last substantive speaker and reply speaker can't be the same."
msgstr ""
"最後のコンストラクティブスピーカーはリプライスピーカーと同じであってはならな"
"い。"

#: results/forms.py:526
msgid "The reply speaker for this team did not give a substantive speech."
msgstr ""

#: results/forms.py:685
msgid "The total scores for the teams are the same (i.e. a draw)."
msgstr ""

#: results/forms.py:694
#, python-format
msgid "The total scores for the following teams are the same: %(teams)s"
msgstr ""

#: results/forms.py:704
#, python-format
msgid "The margin (%(margin).1f) exceeds the maximum allowable margin (%(max_margin).1f)."
msgstr ""

#: results/forms.py:781
#, python-format
msgid "The total scores for the teams are the same (i.e. a draw) for adjudicator %(adj)s."
msgstr ""

#: results/forms.py:789
#, python-format
msgid "The margin (%(margin).1f) in the ballot of adjudicator %(adj)s exceeds the maximum allowable margin (%(max_margin).1f)."
msgstr ""

#: results/forms.py:821
#, python-format
msgid "%(team)s (%(side)s)"
msgstr ""

#: results/forms.py:835
<<<<<<< HEAD
msgid ""
"Sides for this debate are not confirmed. You can't save a result for this "
"debate until the sides have been confirmed in the draw."
=======
msgid "Sides for this debate are not confirmed. You can't save a result for this debate until the sides have been confirmed in the draw."
>>>>>>> b4fb6dfe
msgstr ""

#: results/forms.py:842
msgid "There must be exactly two teams advancing."
msgstr ""

#: results/models.py:31
msgid "Tab room"
msgstr ""

#: results/models.py:32
msgid "Public"
msgstr ""

#: results/models.py:35
msgid "timestamp"
msgstr "タイムスタンプ"

#: results/models.py:37
msgid "version"
msgstr ""

#: results/models.py:39
msgid "submitter type"
msgstr ""

#: results/models.py:41
msgid "confirmed"
msgstr ""

#: results/models.py:46
msgid "submitter"
msgstr ""

#: results/models.py:49
msgid "confirmer"
msgstr ""

#: results/models.py:51
msgid "confirm timestamp"
msgstr ""

#: results/models.py:53
msgid "IP address"
msgstr "IPアドレス"

#: results/models.py:90
msgid "A tab room ballot must have a user associated."
msgstr ""

#: results/models.py:98
msgid "debate"
msgstr "ディベート"

#: results/models.py:100
msgid "motion"
msgstr "モーション"

#: results/models.py:102
msgid "discarded"
msgstr "破棄済み"

#: results/models.py:104 results/models.py:242
msgid "forfeit"
msgstr "降参"

#: results/models.py:108 results/models.py:186 results/models.py:224
#: results/models.py:270
msgid "ballot submission"
msgstr ""

#: results/models.py:109
msgid "ballot submissions"
msgstr ""

#: results/models.py:128
#, python-format
msgid "Debate is in round %(round)d but motion (%(motion)s) is from round %(motion_round)d"
msgstr ""

#: results/models.py:135
msgid "A ballot can't be both confirmed and discarded!"
msgstr ""

#: results/models.py:138
msgid "The forfeiter must be a team in the debate."
msgstr "降参者はこのディベート内のチームでなければならない。"

#: results/models.py:188
msgid "debate adjudicator"
msgstr "ディベートのジャッジ"

#: results/models.py:190 results/models.py:226 results/models.py:272
msgid "debate team"
msgstr ""

#: results/models.py:191 results/models.py:235 results/models.py:275
msgid "score"
msgstr "点数"

#: results/models.py:192 results/models.py:276
msgid "position"
msgstr "ポジション"

#: results/models.py:198
msgid "speaker score by adjudicator"
msgstr ""

#: results/models.py:199
msgid "speaker scores by adjudicator"
msgstr ""

#: results/models.py:213
<<<<<<< HEAD
msgid ""
"The debate team, debate adjudicator and ballot submission must all relate to "
"the same debate."
=======
msgid "The debate team, debate adjudicator and ballot submission must all relate to the same debate."
>>>>>>> b4fb6dfe
msgstr ""

#: results/models.py:229
msgid "points"
msgstr ""

#: results/models.py:231
msgid "win"
msgstr "勝ち"

#: results/models.py:233
msgid "margin"
msgstr "マージン"

#: results/models.py:237
msgid "votes given"
msgstr ""

#: results/models.py:239
msgid "votes possible"
msgstr ""

#: results/models.py:247
msgid "team score"
msgstr ""

#: results/models.py:248
msgid "team scores"
msgstr ""

#: results/models.py:274
msgid "speaker"
msgstr ""

#: results/models.py:278
msgid "ghost"
msgstr ""

#: results/models.py:279
<<<<<<< HEAD
msgid ""
"If checked, this score does not count towards the speaker tab. This is "
"typically checked for speeches where someone spoke twice to make up for an "
"absent teammate (sometimes known as \"iron-person\" or \"iron-man\" "
"speeches)."
=======
msgid "If checked, this score does not count towards the speaker tab. This is typically checked for speeches where someone spoke twice to make up for an absent teammate (sometimes known as \"iron-person\" or \"iron-man\" speeches)."
>>>>>>> b4fb6dfe
msgstr ""

#: results/models.py:288
msgid "speaker score"
msgstr ""

#: results/models.py:289
msgid "speaker scores"
msgstr ""

#: results/models.py:298
msgid "The debate team and speaker must be from the same team."
msgstr ""

#: results/models.py:301
msgid "The ballot submission and debate team must relate to the same debate."
msgstr ""

#: results/tables.py:18
msgid "Whether this debate's ballot has been checked in"
msgstr ""

#: results/tables.py:39
msgid "Status of this debate's ballot"
msgstr ""

#: results/tables.py:80 results/tables.py:86
msgid "Postpone"
msgstr ""

#: results/tables.py:84
msgid "Unpostpone"
msgstr ""

#: results/templates/admin_results.html:6
msgid "Display Draw"
<<<<<<< HEAD
msgstr ""
=======
msgstr "対戦表を公開する"
>>>>>>> b4fb6dfe

#: results/templates/admin_results.html:9
msgid "Check-In Ballots"
msgstr ""

#: results/templates/admin_results.html:12
msgid "Recent 'Iron-Persons'"
msgstr ""

#: results/templates/admin_results.html:20
msgid "Teams who have recently missed a speaker"
msgstr ""

#: results/templates/admin_results.html:36
#, python-format
msgid "A speaker from %(team)s gave multiple speeches in the previous round"
msgstr ""

#: results/templates/admin_results.html:43
#, python-format
<<<<<<< HEAD
msgid ""
"\n"
"                    A speaker from %(team)s gave multiple speeches in the "
"current round\n"
=======
msgid "\n"
"                    A speaker from %(team)s gave multiple speeches in the current round\n"
>>>>>>> b4fb6dfe
"                  "
msgstr ""

#: results/templates/admin_results.html:52
msgid "No known cases in the current or previous round"
msgstr ""

#: results/templates/admin_results.html:66
msgid "Complete Round"
msgstr ""

#: results/templates/admin_results.html:76
<<<<<<< HEAD
msgid ""
"This page automatically updates with the new ballot entries and checkins as "
"they occur. You will, however, need to reload it once all ballots are "
"completed in order to advance the round."
=======
msgid "This page automatically updates with the new ballot entries and checkins as they occur. You will, however, need to reload it once all ballots are completed in order to advance the round."
>>>>>>> b4fb6dfe
msgstr ""

#: results/templates/admin_results.html:81
#, python-format
<<<<<<< HEAD
msgid ""
"This tournament's configuration is set to <strong>British Parliamentary</"
"strong> with <strong>one ballot per voting adjudicator</strong>. This "
"combination isn't allowed: BP tournaments must use consensus ballots. "
"Results can't be entered while this configuration is in place. Please <a "
"href=\"%(debate_rules_url)s\">revise this tournament's configuration</a> "
"before you try to enter results."
=======
msgid "This tournament's configuration is set to <strong>British Parliamentary</strong> with <strong>one ballot per voting adjudicator</strong>. This combination isn't allowed: BP tournaments must use consensus ballots. Results can't be entered while this configuration is in place. Please <a href=\"%(debate_rules_url)s\">revise this tournament's configuration</a> before you try to enter results."
>>>>>>> b4fb6dfe
msgstr ""

#: results/templates/admin_results.html:89
#, python-format
msgid "Currently there are no motions entered for this round, so debate results cannot be entered. <a href=\"%(motions_url)s\" class=\"alert-link\">Add Motions.</a>"
msgstr ""

#: results/templates/admin_results.html:98
#, python-format
<<<<<<< HEAD
msgid ""
"Your tournament configuration allows ballots to be submitted online by "
"adjudicators. The draw <a href=\"%(display_url)s\" class=\"alert-link\">must "
"be released</a> before they can do so for this round."
=======
msgid "Your tournament configuration allows ballots to be submitted online by adjudicators. The draw <a href=\"%(display_url)s\" class=\"alert-link\">must be released</a> before they can do so for this round."
>>>>>>> b4fb6dfe
msgstr ""

#: results/templates/admin_results.html:105
#, python-format
<<<<<<< HEAD
msgid ""
"Your tournament configuration allows feedback to be submitted online by "
"participants. The draw <a href=\"%(display_url)s\" class=\"alert-link\">must "
"be released</a> before they can do so for this round."
=======
msgid "Your tournament configuration allows feedback to be submitted online by participants. The draw <a href=\"%(display_url)s\" class=\"alert-link\">must be released</a> before they can do so for this round."
>>>>>>> b4fb6dfe
msgstr ""

#: results/templates/assistant_enter_results.html:7
#: results/templates/ballot_entry_base.html:24
msgid "Back to All Results"
msgstr "全ての結果に戻る"

#: results/templates/assistant_enter_results.html:11
#: results/templates/ballot_entry_base.html:29
#: results/templates/ballot_entry_base.html:33
msgid "Create a new ballot set for this debate"
msgstr "この試合の新しいバロットを作成する"

#: results/templates/assistant_enter_results.html:33
msgid "You can't confirm this ballot set because you entered it."
msgstr "もう既に入力しているため、このバロットは入力できません。"

#: results/templates/assistant_enter_results.html:41
msgid "Confirm results"
msgstr "結果を確定する"

#: results/templates/assistant_enter_results.html:44
msgid "Results are incorrect"
msgstr "結果が正しくありません。"

#: results/templates/assistant_enter_results.html:49
#: results/templates/enter_results.html:53
#: results/templates/public_enter_results.html:74
msgid "Emails will be sent to adjudicators when the ballot is confirmed."
msgstr ""

#: results/templates/assistant_results.html:4
#: results/templates/assistant_results.html:5
msgid "Enter Results"
msgstr "結果を入力する"

#: results/templates/assistant_results.html:12
<<<<<<< HEAD
msgid ""
"This page automatically updates with the new ballot entries and checkins as "
"they occur."
msgstr ""

#: results/templates/assistant_results.html:16
msgid ""
"This tournament's configuration is set to <strong>British Parliamentary</"
"strong> with <strong>one ballot per voting adjudicator</strong>. This "
"combination isn't allowed: BP tournaments must use consensus ballots. "
"Results can't be entered while this configuration is in place. Please ask an "
"administrator to change this configuration."
msgstr ""

#: results/templates/assistant_results.html:23
msgid ""
"Currently there are no motions entered for this round, so debate results "
"cannot be entered. Please ask an administrator to add motions."
=======
msgid "This page automatically updates with the new ballot entries and checkins as they occur."
msgstr ""

#: results/templates/assistant_results.html:16
msgid "This tournament's configuration is set to <strong>British Parliamentary</strong> with <strong>one ballot per voting adjudicator</strong>. This combination isn't allowed: BP tournaments must use consensus ballots. Results can't be entered while this configuration is in place. Please ask an administrator to change this configuration."
msgstr ""

#: results/templates/assistant_results.html:23
msgid "Currently there are no motions entered for this round, so debate results cannot be entered. Please ask an administrator to add motions."
>>>>>>> b4fb6dfe
msgstr ""

#: results/templates/assistant_results.html:33
#, python-format
<<<<<<< HEAD
msgid ""
"One debate does not have its sides confirmed. Results for this debate cannot "
"be entered until its side allocations are marked as confirmed."
msgid_plural ""
"%(ndebates)s debate do not have their sides confirmed. Results for these "
"debates cannot be entered until their side allocations are marked as "
"confirmed."
=======
msgid "One debate does not have its sides confirmed. Results for this debate cannot be entered until its side allocations are marked as confirmed."
msgid_plural "%(ndebates)s debate do not have their sides confirmed. Results for these debates cannot be entered until their side allocations are marked as confirmed."
>>>>>>> b4fb6dfe
msgstr[0] ""

#: results/templates/assistant_results.html:44
#, python-format
msgid "One debate has a panel with an even number of voting adjudicators. If the adjudicators split evenly, the debate will be awarded to the team for which the chair voted."
msgid_plural "%(num_even_panel)s debates have panels with an even number of voting adjudicators. If the adjudicators split evenly, the debate will be awarded to the team for which the chair voted."
msgstr[0] ""

#: results/templates/ballot/ballot_debate_info.html:6
msgid "Debate Information"
msgstr ""

#: results/templates/ballot/ballot_debate_info.html:41
msgid "No speakers spoke twice (no 'iron-person' speeches)"
msgstr ""

#: results/templates/ballot/ballot_debate_info.html:44
msgid "A speaker spoke twice (an 'iron-person' speech)"
msgstr ""

#: results/templates/ballot/ballot_scoresheet.html:28
msgid "Result"
msgstr ""

#: results/templates/ballot/ballot_scoresheet.html:28
msgid "Rank"
msgstr ""

#: results/templates/ballot/ballot_scoresheet.html:34
msgid "Margin"
msgstr ""

#: results/templates/ballot/ballot_speaks.html:19
msgid "Duplicate speeches are hidden from the speaker tab. If a speaker is 'iron-manning' you would typically mark only the lesser of their scores as a duplicate."
msgstr ""

#: results/templates/ballot/bp_elimination_ballot.html:6
#: results/templates/ballot/standard_ballot_set.html:6
<<<<<<< HEAD
msgid ""
"There are some problems with this scoresheet. Please review and correct them."
=======
msgid "There are some problems with this scoresheet. Please review and correct them."
>>>>>>> b4fb6dfe
msgstr ""

#: results/templates/ballot/bp_elimination_ballot.html:12
msgid "Advancing Teams"
msgstr ""

#: results/templates/ballot/other_ballots_list.html:9
#, python-format
msgid "There is %(number)s existing ballot set for this debate."
msgid_plural "There are %(number)s existing ballot sets for this debate."
msgstr[0] ""

#: results/templates/ballot/other_ballots_list.html:19
#, python-format
msgid "There are %(number)s ballot sets for this debate."
msgstr ""

#: results/templates/ballot/other_ballots_list.html:29
msgid "This ballot set is <strong>confirmed</strong>."
msgstr ""

#: results/templates/ballot/other_ballots_list.html:34
msgid "This ballot set is <strong>discarded</strong>."
msgstr ""

#: results/templates/ballot/other_ballots_list.html:49
msgid "CURRENTLY VIEWING"
msgstr ""

#: results/templates/ballot/other_ballots_list.html:52
#, python-format
msgid "Version <strong>%(version)s</strong>,"
msgstr ""

#: results/templates/ballot/other_ballots_list.html:57
#, python-format
msgid "entered by <strong>%(submitter)s</strong>,"
msgstr "<strong>%(submitter)s</strong>によって入力された、"

#: results/templates/ballot/other_ballots_list.html:61
#, python-format
msgid "submitted from the public form on %(ip_address)s,"
msgstr ""

#: results/templates/ballot/other_ballots_list.html:66
#, python-format
msgid "%(timestamp)s (%(timeago)s ago),"
msgstr ""

#: results/templates/ballot/other_ballots_list.html:71
#, python-format
msgid "confirmed by <strong>%(confirmer)s</strong>"
msgstr ""

#: results/templates/ballot/other_ballots_list.html:75
msgid "confirmed by <strong>unknown confirmer</strong>"
msgstr ""

#: results/templates/ballot/other_ballots_list.html:77
msgid "unconfirmed"
msgstr ""

#: results/templates/ballot/other_ballots_list.html:81
msgid "(discarded)"
msgstr ""

#: results/templates/ballot/other_ballots_list.html:85
#, python-format
msgid "<em>(identical to version %(others)s)</em>"
msgid_plural "<em>(identical to versions %(others)s)</em>"
msgstr[0] ""

#: results/templates/ballot/standard_ballot_set.html:19
#: results/templates/ballot_entry_form.html:23
#, python-format
msgid "Ballot from %(name)s (%(institution)s)"
msgstr "%(name)s（%(institution)s）からのバロット"

#: results/templates/ballot/standard_ballot_set.html:23
#: results/templates/ballot_entry_form.html:27
#, python-format
msgid "Ballot from %(name)s"
msgstr "%(name)sからのバロット"

#: results/templates/ballot/standard_ballot_set.html:31
#: results/templates/public_ballot_set.html:73
msgid "Scoresheet"
msgstr "スコアシート"

#: results/templates/ballot/standard_ballot_set.html:35
msgid "Solo Chair"
msgstr ""

#: results/templates/ballot/standard_ballot_set.html:35
#: results/templates/ballot_entry_form.html:32
msgid "Chair"
msgstr ""

#: results/templates/ballot/standard_ballot_set.html:35
#: results/templates/ballot_entry_form.html:34
msgid "Panellist"
msgstr ""

#: results/templates/ballot/standard_ballot_set.html:35
msgid "Trainee"
msgstr ""

#: results/templates/ballot/standard_ballot_set.html:44
msgid "Assign sides before entering scores"
msgstr ""

#: results/templates/ballot/standard_ballot_set.html:68
msgid "Forfeits"
msgstr ""

#: results/templates/ballot_entry.html:21
<<<<<<< HEAD
=======
#, python-format
msgid "This ballot entry interface is in beta, if you encounter any problems the older version of the interface is <a href=\"%(old_url)s\" class=\"alert-link\">available here</a>."
msgstr ""

#: results/templates/ballot_entry_base.html:6
>>>>>>> b4fb6dfe
#, python-format
msgid ""
"This ballot entry interface is in beta, if you encounter any problems the "
"older version of the interface is <a href=\"%(old_url)s\" class=\"alert-link"
"\">available here</a>."
msgstr ""

<<<<<<< HEAD
#: results/templates/ballot_entry_base.html:6
=======
#: results/templates/ballot_entry_base.html:10
>>>>>>> b4fb6dfe
#, python-format
msgid "New Ballot Set for %(debate_name)s"
msgstr ""

<<<<<<< HEAD
#: results/templates/ballot_entry_base.html:10
#, python-format
msgid "Edit Ballot Set for %(debate_name)s"
msgstr ""

#: results/templates/ballot_entry_base.html:42
msgid ""
"This debate has a panel with an even number of voting adjudicators. If the "
"adjudicators split evenly, the debate will be awarded to the team for which "
"the chair voted."
msgstr ""

#: results/templates/ballot_entry_base.html:52
#, python-format
msgid ""
"In the grand-final rounds of a British Parliamentary format this form will "
"not let you nominate a single winner. To work around this, you need to first "
"nominate a second 'fake' winner in this ballot and save/complete the ballot "
"as normal. To then correct this result, you go to the <a href=\"%(admin_fix)s"
"\" target=\"_blank\">Team Scores page of the Edit Database area</a>, click "
"the <em>Team Score</em> of the 'fake' winner of this debate, set the "
"<em>Win</em> field to <strong>No</strong>, and then <em>Save</em> the change."
msgstr ""

#: results/templates/ballot_entry_base.html:66
#, python-format
msgid ""
"%(i_team)s had speakers who spoke multiple times in the last round — i.e. an "
"'iron' person speech. Please carefully check the ballot to see if that is "
"still the case for this round. If it is, ensure the speakers selected below "
"reflect this."
msgstr ""

#: results/templates/ballot_entry_form.html:38
#, python-format
msgid "Scoresheet from chair %(chair)s"
msgstr ""

#: results/templates/ballot_entry_form.html:42
msgid "Scoresheet, no chair set"
msgstr ""

#: results/templates/ballot_entry_form.html:63
#, python-format
msgid "Error with %(pos)s's speaker field: %(error)s"
msgstr ""

#: results/templates/ballot_entry_form.html:69
#, python-format
msgid "Error with %(pos)s's duplicate speaker field: %(error)s"
msgstr ""

=======
#: results/templates/ballot_entry_base.html:42
msgid "This debate has a panel with an even number of voting adjudicators. If the adjudicators split evenly, the debate will be awarded to the team for which the chair voted."
msgstr ""

#: results/templates/ballot_entry_base.html:52
#, python-format
msgid "In the grand-final rounds of a British Parliamentary format this form will not let you nominate a single winner. To work around this, you need to first nominate a second 'fake' winner in this ballot and save/complete the ballot as normal. To then correct this result, you go to the <a href=\"%(admin_fix)s\" target=\"_blank\">Team Scores page of the Edit Database area</a>, click the <em>Team Score</em> of the 'fake' winner of this debate, set the <em>Win</em> field to <strong>No</strong>, and then <em>Save</em> the change."
msgstr ""

#: results/templates/ballot_entry_base.html:66
#, python-format
msgid "%(i_team)s had speakers who spoke multiple times in the last round — i.e. an 'iron' person speech. Please carefully check the ballot to see if that is still the case for this round. If it is, ensure the speakers selected below reflect this."
msgstr ""

#: results/templates/ballot_entry_form.html:38
#, python-format
msgid "Scoresheet from chair %(chair)s"
msgstr ""

#: results/templates/ballot_entry_form.html:42
msgid "Scoresheet, no chair set"
msgstr ""

#: results/templates/ballot_entry_form.html:63
#, python-format
msgid "Error with %(pos)s's speaker field: %(error)s"
msgstr ""

#: results/templates/ballot_entry_form.html:69
#, python-format
msgid "Error with %(pos)s's duplicate speaker field: %(error)s"
msgstr ""

>>>>>>> b4fb6dfe
#: results/templates/ballot_entry_form.html:75
#, python-format
msgid "Error with %(pos)s's score field: %(error)s"
msgstr ""

#: results/templates/enter_results.html:15
msgid "Ballot Status"
msgstr "バロットの状態"

#: results/templates/enter_results.html:16
msgid "only the confirmed ballot set will affect this debate's result"
msgstr ""

#: results/templates/enter_results.html:32
msgid "Debate Status"
msgstr "ディベートの状態"

#: results/templates/enter_results.html:35
msgid "all debates must be confirmed to complete the round"
msgstr ""

#: results/templates/enter_results.html:45
msgid "Save Ballot"
msgstr "バロットを保存する"

#: results/templates/enter_results.html:48
msgid "Cancel Entry"
msgstr "入力をキャンセルする"

#: results/templates/includes/public_enter_results_info.html:4
#, python-format
msgid "The URL of this page is personalised to you, %(adj_name)s. <strong>Do not share it with anyone:</strong> anyone who knows this URL can submit results for your debates. If you bookmark this page and return here after each debate, it will always show the debate that you just adjudicated."
msgstr ""

#: results/templates/public_add_ballot.html:4
#: results/templates/public_add_ballot_unreleased.html:4
#: results/templates/public_add_ballot_unreleased.html:5
msgid "Enter Ballot"
<<<<<<< HEAD
msgstr ""
=======
msgstr "バロットを入力する"
>>>>>>> b4fb6dfe

#: results/templates/public_add_ballot.html:5
msgid "Who are you?"
msgstr "あなたは誰ですか？"

#: results/templates/public_add_ballot.html:6
msgid "(click your name on this list)"
msgstr "（リストから選択してください）"

#: results/templates/public_add_ballot_unreleased.html:8
#, python-format
msgid "The draw and/or motions for %(round_name)s have yet to be released."
msgstr ""

#: results/templates/public_ballot_set.html:6
#: results/templates/public_ballot_set.html:10
#: results/templates/public_ballot_set.html:17
#: results/templates/public_ballot_set.html:21
#, python-format
msgid "Ballot for %(matchup)s"
msgstr "%(matchup)sのバロット"

#: results/templates/public_ballot_set.html:39
msgid "Return to landing page"
msgstr ""

#: results/templates/public_ballot_set.html:44
#, python-format
msgid "Return to Results for %(round_name)s"
msgstr ""

#: results/templates/public_ballot_set.html:56
msgid "Motion"
msgstr ""

#: results/templates/public_ballot_set.html:69
#, python-format
msgid "From %(name)s (%(institution)s)"
msgstr ""

#: results/templates/public_ballot_set.html:93
#: results/templates/public_ballot_set.html:97
<<<<<<< HEAD
#, fuzzy, python-format
#| msgid "Ballot from %(name)s (%(institution)s)"
msgid "<em>Total for %(name)s (%(side)s)</em>"
msgstr "%(name)s（%(institution)s）からのバロット"

#: results/templates/public_ballot_set_error.html:4
#: results/templates/public_ballot_set_error.html:6
msgid "Ballot Not Available"
msgstr ""

#: results/templates/public_ballot_set_error.html:14
#, python-format
=======
#, python-format
msgid "<em>Total for %(name)s (%(side)s)</em>"
msgstr ""

#: results/templates/public_ballot_set_error.html:4
#: results/templates/public_ballot_set_error.html:6
msgid "Ballot Not Available"
msgstr ""

#: results/templates/public_ballot_set_error.html:14
#, python-format
>>>>>>> b4fb6dfe
msgid "<a href=\"%(url)s\">Back to the tournament home page.</a>"
msgstr ""

#: results/templates/public_enter_results.html:5
#: results/templates/public_enter_results.html:8
#, python-format
msgid "Enter Results for %(debate_name)s"
msgstr "%(debate_name)sの結果を入力する"

#: results/templates/public_enter_results.html:14
#, python-format
msgid "%(round)s @ %(venue_category)s %(venue)s"
msgstr ""

#: results/templates/public_enter_results.html:22
#, python-format
msgid "%(adj_name)s, note that you must enter <strong>all of the ballots</strong> from your panel, not just your own!"
msgstr ""

#: results/templates/public_enter_results.html:30
#, python-format
<<<<<<< HEAD
msgid ""
"This form has already been submitted <strong>once</strong>. Please contact a "
"tab official after submitting your form."
msgid_plural ""
"This form has already been submitted <strong>%(nsubmissions)s</strong> "
"times. Please contact a tab official after submitting your form."
=======
msgid "This form has already been submitted <strong>once</strong>. Please contact a tab official after submitting your form."
msgid_plural "This form has already been submitted <strong>%(nsubmissions)s</strong> times. Please contact a tab official after submitting your form."
>>>>>>> b4fb6dfe
msgstr[0] ""

#: results/templates/public_enter_results.html:69
msgid "Submit Ballot(s)"
msgstr ""

#: results/templates/public_enter_results.html:71
msgid "When submitting this form your IP address will be stored for logging purposes."
msgstr ""

#: results/templates/public_enter_results_error.html:4
#, python-format
msgid "No Result to Enter (%(adj_name)s)"
msgstr ""

#: results/templates/public_enter_results_error.html:7
msgid "No Result to Enter"
msgstr "入力する結果がありません"

#: results/templates/public_results_for_round.html:7
msgid "View by Team"
msgstr "チーム別で見る"

#: results/templates/public_results_for_round.html:10
msgid "View by Debate"
msgstr "ディベート別で見る"

#: results/templates/public_results_index.html:12
#, python-format
msgid "Results for %(round_name)s"
msgstr "%(round_name)sの結果"
<<<<<<< HEAD

#: results/templates/public_results_not_available.html:4
#: results/templates/public_results_not_available.html:6
#: results/templates/public_results_silent.html:4
#: results/templates/public_results_silent.html:6
msgid "Results Not Available"
msgstr ""

#: results/templates/public_results_not_available.html:12
#, fuzzy, python-format
#| msgid "The results for %(round_name)s aren't yet available"
msgid "The results for %(round_name)s aren't yet available."
msgstr "%(round_name)sの結果はまだありません"

#: results/templates/public_results_silent.html:12
#, python-format
=======

#: results/templates/public_results_not_available.html:4
#: results/templates/public_results_not_available.html:6
#: results/templates/public_results_silent.html:4
#: results/templates/public_results_silent.html:6
msgid "Results Not Available"
msgstr ""

#: results/templates/public_results_not_available.html:12
#, python-format
msgid "The results for %(round_name)s aren't yet available."
msgstr ""

#: results/templates/public_results_silent.html:12
#, python-format
>>>>>>> b4fb6dfe
msgid "%(round_name)s is a silent round."
msgstr ""

#: results/utils.py:17
msgid "No Ballot"
msgstr "バロットなし"

#: results/utils.py:19
msgid "Ballot is Unconfirmed"
msgstr ""

#: results/utils.py:21
msgid "Ballot is Confirmed"
msgstr ""

#: results/utils.py:23
msgid "Debate was Postponed"
msgstr ""

#. Translators: e.g. "{Melbourne 1} as {OG}", "{Cape Town 1} as {CO}"
#: results/utils.py:33
#, python-format
msgid "%(team_name)s as %(side_abbr)s"
msgstr ""

#: results/utils.py:52
#, python-format
msgid "%(winner)s (%(winner_side)s) won"
msgstr ""

#: results/utils.py:57
#, python-format
msgid "vs %(loser)s (%(loser_side)s)"
msgstr ""

#: results/utils.py:72
#, python-format
msgid "Advancing: %(advancing_list)s<br>\n"
msgstr "次のラウンドへ進出：%(advancing_list)s<br>\n"

#: results/utils.py:76
#, python-format
msgid "Eliminated: %(eliminated_list)s"
msgstr "敗退：%(eliminated_list)s"

#: results/utils.py:86
#, python-format
msgid "1st: %(first_team)s<br>\n"
msgstr ""

#: results/utils.py:88
#, python-format
msgid "2nd: %(second_team)s<br>\n"
"3rd: %(third_team)s<br>\n"
"4th: %(fourth_team)s"
msgstr ""

#: results/utils.py:103
#, python-format
msgid "Error with result for %(debate)s"
msgstr ""

#: results/utils.py:162
msgid "1st"
msgstr ""

#: results/utils.py:163
msgid "2nd"
msgstr ""

#: results/utils.py:164
msgid "3rd"
msgstr ""

#: results/utils.py:165
msgid "4th"
msgstr ""

#: results/utils.py:166
msgid "5th"
msgstr ""

#: results/utils.py:167
msgid "6th"
msgstr ""

#: results/utils.py:168
msgid "7th"
msgstr ""

#: results/utils.py:169
msgid "8th"
msgstr ""

#. Translators: Abbreviation for Prime Minister
#: results/utils.py:175
msgid "PM"
msgstr ""

#. Translators: Abbreviation for Deputy Prime Minister
#: results/utils.py:177
msgid "DPM"
msgstr ""

#. Translators: Abbreviation for Leader of the Opposition
#: results/utils.py:179
msgid "LO"
msgstr ""

#. Translators: Abbreviation for Deputy Leader of the Opposition
#: results/utils.py:181
msgid "DLO"
msgstr ""

#. Translators: Abbreviation for Member for the Government
#: results/utils.py:183
msgid "MG"
msgstr ""

#. Translators: Abbreviation for Government Whip
#: results/utils.py:185
msgid "GW"
msgstr ""

#. Translators: Abbreviation for Member for the Opposition
#: results/utils.py:187
msgid "MO"
msgstr ""

#. Translators: Abbreviation for Opposition Whip
#: results/utils.py:189
msgid "OW"
<<<<<<< HEAD
msgstr "OW"

#: results/utils.py:209
msgid "Reply"
msgstr "Reply"
=======
msgstr ""

#: results/utils.py:209
msgid "Reply"
msgstr ""
>>>>>>> b4fb6dfe

#: results/views.py:250 results/views.py:252
msgid " vs "
msgstr "vs"

#: results/views.py:386
#, python-format
msgid "Ballot set for %(debate)s added."
msgstr "%(debate)sのディベートのバロットが追加されました。"

#: results/views.py:388 results/views.py:455
msgid " Email receipts queued to be sent."
msgstr ""

#: results/views.py:402
#, python-format
msgid "Whoops! The debate %(debate)s doesn't have a chair, so you can't enter results for it."
msgstr "%(debate)sの試合にチェアがいません。そのため、結果が入力できません。"

#: results/views.py:408
#, python-format
<<<<<<< HEAD
msgid ""
"Whoops! The debate %(debate)s doesn't have its sides confirmed, so you can't "
"enter results for it."
=======
msgid "Whoops! The debate %(debate)s doesn't have its sides confirmed, so you can't enter results for it."
>>>>>>> b4fb6dfe
msgstr ""

#: results/views.py:448
#, python-format
msgid "Ballot set for %(matchup)s discarded."
msgstr "%(matchup)sのバロットが削除されました。"

#: results/views.py:450
#, python-format
msgid "Ballot set for %(matchup)s confirmed."
msgstr "%(matchup)sのバロットが確定されました。"

#: results/views.py:452
#, python-format
msgid "Edits to ballot set for %(matchup)s saved."
msgstr ""

#: results/views.py:496
#, python-format
msgid "Thanks, %(user)s! Your ballot for %(debate)s has been recorded."
msgstr "%(user)s、ありがとう！%(debate)sのバロットが入力されました。"

#: results/views.py:507
msgid "The draw for this round hasn't been released yet."
msgstr ""

#: results/views.py:511
msgid "The motions for this round haven't been released yet."
msgstr "モーションがまだ発表されていません。"

#: results/views.py:516
msgid "It looks like you don't have a debate this round."
msgstr "このラウンドに試合はありません。"

#: results/views.py:518
<<<<<<< HEAD
msgid ""
"It looks like you're assigned to two or more debates this round. Please "
"contact a tab room official."
msgstr ""

#: results/views.py:526
msgid ""
"Your debate doesn't have a chair, so you can't enter results for it. Please "
"contact a tab room official."
msgstr ""
"このラウンドにチェアがいないため、結果が入力できません。タブ担当者に連絡して"
"ください。"

#: results/views.py:531
msgid ""
"It looks like the sides for this debate haven't yet been confirmed, so you "
"can't enter results for it. Please contact a tab room official."
msgstr ""

#: results/views.py:625
#, python-format
msgid "This debate is in %s, which is a silent round."
msgstr ""

#: results/views.py:628
#, python-format
msgid "This debate is in %s, the results for which aren't available yet."
msgstr ""

#: results/views.py:632
#, python-format
msgid "The result for debate %s is not confirmed."
msgstr ""

#: results/views.py:635
#, python-format
msgid "The debate %s does not have a confirmed ballot."
msgstr ""

#: results/views.py:652
#, python-format
msgid "There is no result yet for debate %s."
msgstr ""

=======
msgid "It looks like you're assigned to two or more debates this round. Please contact a tab room official."
msgstr ""

#: results/views.py:526
msgid "Your debate doesn't have a chair, so you can't enter results for it. Please contact a tab room official."
msgstr "このラウンドにチェアがいないため、結果が入力できません。タブ担当者に連絡してください。"

#: results/views.py:531
msgid "It looks like the sides for this debate haven't yet been confirmed, so you can't enter results for it. Please contact a tab room official."
msgstr ""

#: results/views.py:625
#, python-format
msgid "This debate is in %s, which is a silent round."
msgstr ""

#: results/views.py:628
#, python-format
msgid "This debate is in %s, the results for which aren't available yet."
msgstr ""

#: results/views.py:632
#, python-format
msgid "The result for debate %s is not confirmed."
msgstr ""

#: results/views.py:635
#, python-format
msgid "The debate %s does not have a confirmed ballot."
msgstr ""

#: results/views.py:652
#, python-format
msgid "There is no result yet for debate %s."
msgstr ""

>>>>>>> b4fb6dfe
#: results/views.py:703
#, python-format
msgid "Add result from %(adjudicator)s"
msgstr ""

#: results/views.py:707
msgid "Adjudicator"
msgstr "ジャッジ"
<<<<<<< HEAD

#~ msgid "Advance to Next Round"
#~ msgstr "次のラウンドへ進む"

#~ msgid "Checked-In"
#~ msgstr "チェックイン済み"
=======
>>>>>>> b4fb6dfe
<|MERGE_RESOLUTION|>--- conflicted
+++ resolved
@@ -1,29 +1,12 @@
-<<<<<<< HEAD
-# Tabbycat translations, results module
-# Copyright (C) 2018 Tabbycat developers and translators
-# This file is distributed under the same license as the Tabbycat package.
-# Chuan-Zheng Lee <czlee@stanford.edu>, 2018
-#
-#, fuzzy
-=======
->>>>>>> b4fb6dfe
 msgid ""
 msgstr ""
 "Project-Id-Version: tabbycat\n"
 "Report-Msgid-Bugs-To: \n"
 "POT-Creation-Date: 2019-07-21 05:14-0700\n"
-<<<<<<< HEAD
-"PO-Revision-Date: YEAR-MO-DA HO:MI+ZONE\n"
-"Last-Translator: Subaru Arakane <zettaileido@gmail.com>, 2018\n"
-"Language-Team: Japanese (https://www.transifex.com/tabbycat-jp/teams/86216/"
-"ja/)\n"
-"Language: ja\n"
-=======
 "PO-Revision-Date: 2019-09-07 09:07\n"
 "Last-Translator: philip_tc\n"
 "Language-Team: Japanese\n"
 "Language: ja_JP\n"
->>>>>>> b4fb6dfe
 "MIME-Version: 1.0\n"
 "Content-Type: text/plain; charset=UTF-8\n"
 "Content-Transfer-Encoding: 8bit\n"
@@ -133,13 +116,7 @@
 msgstr ""
 
 #: results/forms.py:835
-<<<<<<< HEAD
-msgid ""
-"Sides for this debate are not confirmed. You can't save a result for this "
-"debate until the sides have been confirmed in the draw."
-=======
 msgid "Sides for this debate are not confirmed. You can't save a result for this debate until the sides have been confirmed in the draw."
->>>>>>> b4fb6dfe
 msgstr ""
 
 #: results/forms.py:842
@@ -253,13 +230,7 @@
 msgstr ""
 
 #: results/models.py:213
-<<<<<<< HEAD
-msgid ""
-"The debate team, debate adjudicator and ballot submission must all relate to "
-"the same debate."
-=======
 msgid "The debate team, debate adjudicator and ballot submission must all relate to the same debate."
->>>>>>> b4fb6dfe
 msgstr ""
 
 #: results/models.py:229
@@ -299,15 +270,7 @@
 msgstr ""
 
 #: results/models.py:279
-<<<<<<< HEAD
-msgid ""
-"If checked, this score does not count towards the speaker tab. This is "
-"typically checked for speeches where someone spoke twice to make up for an "
-"absent teammate (sometimes known as \"iron-person\" or \"iron-man\" "
-"speeches)."
-=======
 msgid "If checked, this score does not count towards the speaker tab. This is typically checked for speeches where someone spoke twice to make up for an absent teammate (sometimes known as \"iron-person\" or \"iron-man\" speeches)."
->>>>>>> b4fb6dfe
 msgstr ""
 
 #: results/models.py:288
@@ -344,11 +307,7 @@
 
 #: results/templates/admin_results.html:6
 msgid "Display Draw"
-<<<<<<< HEAD
-msgstr ""
-=======
 msgstr "対戦表を公開する"
->>>>>>> b4fb6dfe
 
 #: results/templates/admin_results.html:9
 msgid "Check-In Ballots"
@@ -369,15 +328,8 @@
 
 #: results/templates/admin_results.html:43
 #, python-format
-<<<<<<< HEAD
-msgid ""
-"\n"
-"                    A speaker from %(team)s gave multiple speeches in the "
-"current round\n"
-=======
 msgid "\n"
 "                    A speaker from %(team)s gave multiple speeches in the current round\n"
->>>>>>> b4fb6dfe
 "                  "
 msgstr ""
 
@@ -390,29 +342,12 @@
 msgstr ""
 
 #: results/templates/admin_results.html:76
-<<<<<<< HEAD
-msgid ""
-"This page automatically updates with the new ballot entries and checkins as "
-"they occur. You will, however, need to reload it once all ballots are "
-"completed in order to advance the round."
-=======
 msgid "This page automatically updates with the new ballot entries and checkins as they occur. You will, however, need to reload it once all ballots are completed in order to advance the round."
->>>>>>> b4fb6dfe
 msgstr ""
 
 #: results/templates/admin_results.html:81
 #, python-format
-<<<<<<< HEAD
-msgid ""
-"This tournament's configuration is set to <strong>British Parliamentary</"
-"strong> with <strong>one ballot per voting adjudicator</strong>. This "
-"combination isn't allowed: BP tournaments must use consensus ballots. "
-"Results can't be entered while this configuration is in place. Please <a "
-"href=\"%(debate_rules_url)s\">revise this tournament's configuration</a> "
-"before you try to enter results."
-=======
 msgid "This tournament's configuration is set to <strong>British Parliamentary</strong> with <strong>one ballot per voting adjudicator</strong>. This combination isn't allowed: BP tournaments must use consensus ballots. Results can't be entered while this configuration is in place. Please <a href=\"%(debate_rules_url)s\">revise this tournament's configuration</a> before you try to enter results."
->>>>>>> b4fb6dfe
 msgstr ""
 
 #: results/templates/admin_results.html:89
@@ -422,26 +357,12 @@
 
 #: results/templates/admin_results.html:98
 #, python-format
-<<<<<<< HEAD
-msgid ""
-"Your tournament configuration allows ballots to be submitted online by "
-"adjudicators. The draw <a href=\"%(display_url)s\" class=\"alert-link\">must "
-"be released</a> before they can do so for this round."
-=======
 msgid "Your tournament configuration allows ballots to be submitted online by adjudicators. The draw <a href=\"%(display_url)s\" class=\"alert-link\">must be released</a> before they can do so for this round."
->>>>>>> b4fb6dfe
 msgstr ""
 
 #: results/templates/admin_results.html:105
 #, python-format
-<<<<<<< HEAD
-msgid ""
-"Your tournament configuration allows feedback to be submitted online by "
-"participants. The draw <a href=\"%(display_url)s\" class=\"alert-link\">must "
-"be released</a> before they can do so for this round."
-=======
 msgid "Your tournament configuration allows feedback to be submitted online by participants. The draw <a href=\"%(display_url)s\" class=\"alert-link\">must be released</a> before they can do so for this round."
->>>>>>> b4fb6dfe
 msgstr ""
 
 #: results/templates/assistant_enter_results.html:7
@@ -479,26 +400,6 @@
 msgstr "結果を入力する"
 
 #: results/templates/assistant_results.html:12
-<<<<<<< HEAD
-msgid ""
-"This page automatically updates with the new ballot entries and checkins as "
-"they occur."
-msgstr ""
-
-#: results/templates/assistant_results.html:16
-msgid ""
-"This tournament's configuration is set to <strong>British Parliamentary</"
-"strong> with <strong>one ballot per voting adjudicator</strong>. This "
-"combination isn't allowed: BP tournaments must use consensus ballots. "
-"Results can't be entered while this configuration is in place. Please ask an "
-"administrator to change this configuration."
-msgstr ""
-
-#: results/templates/assistant_results.html:23
-msgid ""
-"Currently there are no motions entered for this round, so debate results "
-"cannot be entered. Please ask an administrator to add motions."
-=======
 msgid "This page automatically updates with the new ballot entries and checkins as they occur."
 msgstr ""
 
@@ -508,23 +409,12 @@
 
 #: results/templates/assistant_results.html:23
 msgid "Currently there are no motions entered for this round, so debate results cannot be entered. Please ask an administrator to add motions."
->>>>>>> b4fb6dfe
 msgstr ""
 
 #: results/templates/assistant_results.html:33
 #, python-format
-<<<<<<< HEAD
-msgid ""
-"One debate does not have its sides confirmed. Results for this debate cannot "
-"be entered until its side allocations are marked as confirmed."
-msgid_plural ""
-"%(ndebates)s debate do not have their sides confirmed. Results for these "
-"debates cannot be entered until their side allocations are marked as "
-"confirmed."
-=======
 msgid "One debate does not have its sides confirmed. Results for this debate cannot be entered until its side allocations are marked as confirmed."
 msgid_plural "%(ndebates)s debate do not have their sides confirmed. Results for these debates cannot be entered until their side allocations are marked as confirmed."
->>>>>>> b4fb6dfe
 msgstr[0] ""
 
 #: results/templates/assistant_results.html:44
@@ -563,12 +453,7 @@
 
 #: results/templates/ballot/bp_elimination_ballot.html:6
 #: results/templates/ballot/standard_ballot_set.html:6
-<<<<<<< HEAD
-msgid ""
-"There are some problems with this scoresheet. Please review and correct them."
-=======
 msgid "There are some problems with this scoresheet. Please review and correct them."
->>>>>>> b4fb6dfe
 msgstr ""
 
 #: results/templates/ballot/bp_elimination_ballot.html:12
@@ -685,62 +570,27 @@
 msgstr ""
 
 #: results/templates/ballot_entry.html:21
-<<<<<<< HEAD
-=======
 #, python-format
 msgid "This ballot entry interface is in beta, if you encounter any problems the older version of the interface is <a href=\"%(old_url)s\" class=\"alert-link\">available here</a>."
 msgstr ""
 
-#: results/templates/ballot_entry_base.html:6
->>>>>>> b4fb6dfe
-#, python-format
-msgid ""
-"This ballot entry interface is in beta, if you encounter any problems the "
-"older version of the interface is <a href=\"%(old_url)s\" class=\"alert-link"
-"\">available here</a>."
-msgstr ""
-
-<<<<<<< HEAD
-#: results/templates/ballot_entry_base.html:6
-=======
 #: results/templates/ballot_entry_base.html:10
->>>>>>> b4fb6dfe
 #, python-format
 msgid "New Ballot Set for %(debate_name)s"
 msgstr ""
 
-<<<<<<< HEAD
-#: results/templates/ballot_entry_base.html:10
-#, python-format
-msgid "Edit Ballot Set for %(debate_name)s"
-msgstr ""
-
 #: results/templates/ballot_entry_base.html:42
-msgid ""
-"This debate has a panel with an even number of voting adjudicators. If the "
-"adjudicators split evenly, the debate will be awarded to the team for which "
-"the chair voted."
+msgid "This debate has a panel with an even number of voting adjudicators. If the adjudicators split evenly, the debate will be awarded to the team for which the chair voted."
 msgstr ""
 
 #: results/templates/ballot_entry_base.html:52
 #, python-format
-msgid ""
-"In the grand-final rounds of a British Parliamentary format this form will "
-"not let you nominate a single winner. To work around this, you need to first "
-"nominate a second 'fake' winner in this ballot and save/complete the ballot "
-"as normal. To then correct this result, you go to the <a href=\"%(admin_fix)s"
-"\" target=\"_blank\">Team Scores page of the Edit Database area</a>, click "
-"the <em>Team Score</em> of the 'fake' winner of this debate, set the "
-"<em>Win</em> field to <strong>No</strong>, and then <em>Save</em> the change."
+msgid "In the grand-final rounds of a British Parliamentary format this form will not let you nominate a single winner. To work around this, you need to first nominate a second 'fake' winner in this ballot and save/complete the ballot as normal. To then correct this result, you go to the <a href=\"%(admin_fix)s\" target=\"_blank\">Team Scores page of the Edit Database area</a>, click the <em>Team Score</em> of the 'fake' winner of this debate, set the <em>Win</em> field to <strong>No</strong>, and then <em>Save</em> the change."
 msgstr ""
 
 #: results/templates/ballot_entry_base.html:66
 #, python-format
-msgid ""
-"%(i_team)s had speakers who spoke multiple times in the last round — i.e. an "
-"'iron' person speech. Please carefully check the ballot to see if that is "
-"still the case for this round. If it is, ensure the speakers selected below "
-"reflect this."
+msgid "%(i_team)s had speakers who spoke multiple times in the last round — i.e. an 'iron' person speech. Please carefully check the ballot to see if that is still the case for this round. If it is, ensure the speakers selected below reflect this."
 msgstr ""
 
 #: results/templates/ballot_entry_form.html:38
@@ -762,41 +612,6 @@
 msgid "Error with %(pos)s's duplicate speaker field: %(error)s"
 msgstr ""
 
-=======
-#: results/templates/ballot_entry_base.html:42
-msgid "This debate has a panel with an even number of voting adjudicators. If the adjudicators split evenly, the debate will be awarded to the team for which the chair voted."
-msgstr ""
-
-#: results/templates/ballot_entry_base.html:52
-#, python-format
-msgid "In the grand-final rounds of a British Parliamentary format this form will not let you nominate a single winner. To work around this, you need to first nominate a second 'fake' winner in this ballot and save/complete the ballot as normal. To then correct this result, you go to the <a href=\"%(admin_fix)s\" target=\"_blank\">Team Scores page of the Edit Database area</a>, click the <em>Team Score</em> of the 'fake' winner of this debate, set the <em>Win</em> field to <strong>No</strong>, and then <em>Save</em> the change."
-msgstr ""
-
-#: results/templates/ballot_entry_base.html:66
-#, python-format
-msgid "%(i_team)s had speakers who spoke multiple times in the last round — i.e. an 'iron' person speech. Please carefully check the ballot to see if that is still the case for this round. If it is, ensure the speakers selected below reflect this."
-msgstr ""
-
-#: results/templates/ballot_entry_form.html:38
-#, python-format
-msgid "Scoresheet from chair %(chair)s"
-msgstr ""
-
-#: results/templates/ballot_entry_form.html:42
-msgid "Scoresheet, no chair set"
-msgstr ""
-
-#: results/templates/ballot_entry_form.html:63
-#, python-format
-msgid "Error with %(pos)s's speaker field: %(error)s"
-msgstr ""
-
-#: results/templates/ballot_entry_form.html:69
-#, python-format
-msgid "Error with %(pos)s's duplicate speaker field: %(error)s"
-msgstr ""
-
->>>>>>> b4fb6dfe
 #: results/templates/ballot_entry_form.html:75
 #, python-format
 msgid "Error with %(pos)s's score field: %(error)s"
@@ -835,11 +650,7 @@
 #: results/templates/public_add_ballot_unreleased.html:4
 #: results/templates/public_add_ballot_unreleased.html:5
 msgid "Enter Ballot"
-<<<<<<< HEAD
-msgstr ""
-=======
 msgstr "バロットを入力する"
->>>>>>> b4fb6dfe
 
 #: results/templates/public_add_ballot.html:5
 msgid "Who are you?"
@@ -882,11 +693,9 @@
 
 #: results/templates/public_ballot_set.html:93
 #: results/templates/public_ballot_set.html:97
-<<<<<<< HEAD
-#, fuzzy, python-format
-#| msgid "Ballot from %(name)s (%(institution)s)"
+#, python-format
 msgid "<em>Total for %(name)s (%(side)s)</em>"
-msgstr "%(name)s（%(institution)s）からのバロット"
+msgstr ""
 
 #: results/templates/public_ballot_set_error.html:4
 #: results/templates/public_ballot_set_error.html:6
@@ -895,19 +704,6 @@
 
 #: results/templates/public_ballot_set_error.html:14
 #, python-format
-=======
-#, python-format
-msgid "<em>Total for %(name)s (%(side)s)</em>"
-msgstr ""
-
-#: results/templates/public_ballot_set_error.html:4
-#: results/templates/public_ballot_set_error.html:6
-msgid "Ballot Not Available"
-msgstr ""
-
-#: results/templates/public_ballot_set_error.html:14
-#, python-format
->>>>>>> b4fb6dfe
 msgid "<a href=\"%(url)s\">Back to the tournament home page.</a>"
 msgstr ""
 
@@ -929,17 +725,8 @@
 
 #: results/templates/public_enter_results.html:30
 #, python-format
-<<<<<<< HEAD
-msgid ""
-"This form has already been submitted <strong>once</strong>. Please contact a "
-"tab official after submitting your form."
-msgid_plural ""
-"This form has already been submitted <strong>%(nsubmissions)s</strong> "
-"times. Please contact a tab official after submitting your form."
-=======
 msgid "This form has already been submitted <strong>once</strong>. Please contact a tab official after submitting your form."
 msgid_plural "This form has already been submitted <strong>%(nsubmissions)s</strong> times. Please contact a tab official after submitting your form."
->>>>>>> b4fb6dfe
 msgstr[0] ""
 
 #: results/templates/public_enter_results.html:69
@@ -971,7 +758,6 @@
 #, python-format
 msgid "Results for %(round_name)s"
 msgstr "%(round_name)sの結果"
-<<<<<<< HEAD
 
 #: results/templates/public_results_not_available.html:4
 #: results/templates/public_results_not_available.html:6
@@ -981,30 +767,12 @@
 msgstr ""
 
 #: results/templates/public_results_not_available.html:12
-#, fuzzy, python-format
-#| msgid "The results for %(round_name)s aren't yet available"
+#, python-format
 msgid "The results for %(round_name)s aren't yet available."
-msgstr "%(round_name)sの結果はまだありません"
+msgstr ""
 
 #: results/templates/public_results_silent.html:12
 #, python-format
-=======
-
-#: results/templates/public_results_not_available.html:4
-#: results/templates/public_results_not_available.html:6
-#: results/templates/public_results_silent.html:4
-#: results/templates/public_results_silent.html:6
-msgid "Results Not Available"
-msgstr ""
-
-#: results/templates/public_results_not_available.html:12
-#, python-format
-msgid "The results for %(round_name)s aren't yet available."
-msgstr ""
-
-#: results/templates/public_results_silent.html:12
-#, python-format
->>>>>>> b4fb6dfe
 msgid "%(round_name)s is a silent round."
 msgstr ""
 
@@ -1137,19 +905,11 @@
 #. Translators: Abbreviation for Opposition Whip
 #: results/utils.py:189
 msgid "OW"
-<<<<<<< HEAD
-msgstr "OW"
+msgstr ""
 
 #: results/utils.py:209
 msgid "Reply"
-msgstr "Reply"
-=======
-msgstr ""
-
-#: results/utils.py:209
-msgid "Reply"
-msgstr ""
->>>>>>> b4fb6dfe
+msgstr ""
 
 #: results/views.py:250 results/views.py:252
 msgid " vs "
@@ -1171,13 +931,7 @@
 
 #: results/views.py:408
 #, python-format
-<<<<<<< HEAD
-msgid ""
-"Whoops! The debate %(debate)s doesn't have its sides confirmed, so you can't "
-"enter results for it."
-=======
 msgid "Whoops! The debate %(debate)s doesn't have its sides confirmed, so you can't enter results for it."
->>>>>>> b4fb6dfe
 msgstr ""
 
 #: results/views.py:448
@@ -1213,52 +967,6 @@
 msgstr "このラウンドに試合はありません。"
 
 #: results/views.py:518
-<<<<<<< HEAD
-msgid ""
-"It looks like you're assigned to two or more debates this round. Please "
-"contact a tab room official."
-msgstr ""
-
-#: results/views.py:526
-msgid ""
-"Your debate doesn't have a chair, so you can't enter results for it. Please "
-"contact a tab room official."
-msgstr ""
-"このラウンドにチェアがいないため、結果が入力できません。タブ担当者に連絡して"
-"ください。"
-
-#: results/views.py:531
-msgid ""
-"It looks like the sides for this debate haven't yet been confirmed, so you "
-"can't enter results for it. Please contact a tab room official."
-msgstr ""
-
-#: results/views.py:625
-#, python-format
-msgid "This debate is in %s, which is a silent round."
-msgstr ""
-
-#: results/views.py:628
-#, python-format
-msgid "This debate is in %s, the results for which aren't available yet."
-msgstr ""
-
-#: results/views.py:632
-#, python-format
-msgid "The result for debate %s is not confirmed."
-msgstr ""
-
-#: results/views.py:635
-#, python-format
-msgid "The debate %s does not have a confirmed ballot."
-msgstr ""
-
-#: results/views.py:652
-#, python-format
-msgid "There is no result yet for debate %s."
-msgstr ""
-
-=======
 msgid "It looks like you're assigned to two or more debates this round. Please contact a tab room official."
 msgstr ""
 
@@ -1295,7 +1003,6 @@
 msgid "There is no result yet for debate %s."
 msgstr ""
 
->>>>>>> b4fb6dfe
 #: results/views.py:703
 #, python-format
 msgid "Add result from %(adjudicator)s"
@@ -1304,12 +1011,3 @@
 #: results/views.py:707
 msgid "Adjudicator"
 msgstr "ジャッジ"
-<<<<<<< HEAD
-
-#~ msgid "Advance to Next Round"
-#~ msgstr "次のラウンドへ進む"
-
-#~ msgid "Checked-In"
-#~ msgstr "チェックイン済み"
-=======
->>>>>>> b4fb6dfe
