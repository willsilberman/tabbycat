--- conflicted
+++ resolved
@@ -2,6 +2,7 @@
 from django.utils.encoding import force_text
 from django.conf import settings
 from django.core.urlresolvers import reverse
+from participants.emoji import EMOJI_LIST
 
 import re
 import os
@@ -41,23 +42,10 @@
     return team.get_neg_count(round.seq)
 register.simple_tag(neg_count)
 
-<<<<<<< HEAD
-def team_emoji(team):
-    if team.emoji_seq:
-        return EMOJI_LIST[team.emoji_seq]
-    else:
-        if team.id > len(EMOJI_LIST):
-            return EMOJI_LIST[(team.id % len(EMOJI_LIST))] # Wrapping around if too high
-        else:
-            return EMOJI_LIST[team.id]
-register.simple_tag(team_emoji)
-
 def percentage(numberA, numberB):
     return numberA / numberB * 100
 register.simple_tag(percentage)
 
-=======
->>>>>>> 2c747c29
 def team_status_classes(team):
     classes = list()
     if team.region is not None:
