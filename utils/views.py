from django.contrib.auth.decorators import user_passes_test, login_required
from django.contrib.auth.mixins import LoginRequiredMixin, UserPassesTestMixin
from django.contrib import messages
from django.conf import settings
from django.http import Http404, HttpResponseRedirect, HttpResponse, HttpResponseBadRequest
from django.template import RequestContext
from django.shortcuts import render, redirect, get_object_or_404
from django.views.decorators.cache import cache_page
from django.core.cache import cache
from django.views.generic import View
from django.views.generic.base import ContextMixin
from django.utils.decorators import method_decorator

from ipware.ip import get_real_ip
from functools import wraps


def get_ip_address(request):
    ip = get_real_ip(request)
    if ip is None:
        return "0.0.0.0"
    return ip

<<<<<<< HEAD
class SuperuserRequiredMixin(UserPassesTestMixin):
    """Class-based view mixin. Requires user to be a superuser."""
=======

def admin_required(view_fn):
    return user_passes_test(lambda u: u.is_superuser)(view_fn)


class SuperuserRequiredMixin(UserPassesTestMixin):
    """Class-based view mixin, requires user to be a superuser."""

>>>>>>> f682843a
    def test_func(self):
        return self.request.user.is_superuser


<<<<<<< HEAD
class TournamentMixin:
    """Class-based view mixin. Provides access to the tournament specified in
    URL named arguments. View classes using this mixin should call
    self.get_tournament() to retrieve the tournament.
    """
    tournament_slug_kwarg = "tournament_slug"
    tournament_cache_key = "{slug}_object"

    def get_tournament(self):
        # First look in self,
        if hasattr(self, "_tournament_from_url"):
            return self._tournament_from_url

        # then look in cache,
        slug = self.kwargs[self.tournament_slug_kwarg]
        key = self.tournament_cache_key.format(slug=slug)
        cached_tournament = cache.get(key)
        if cached_tournament:
            self._tournament_from_url = cached_tournament
            return cached_tournament

        # and if it was in neither place, retrieve the object
        tournament = get_object_or_404(Tournament, slug=slug)
        cache.set(key, tournament, None)
        self._tournament_from_url = tournament
        return tournament


class RoundMixin(TournamentMixin):
    """Class-based view mixin. Provides access to the round specified in URL
    named arguments. View classes using this mixin should call self.get_round()
    to retrieve the round. This mixin includes TournamentMixin, so classes
    using this mixin do not need to explicitly inherit from both.
    """
    round_seq_kwarg = "round_seq"
    round_cache_key = "{slug}_{seq}_object"

    def get_round(self):
        # First look in self,
        if hasattr(self, "_round_from_url"):
            return self._round_from_url

        # then look in cache,
        tournament = self.get_tournament()
        seq = self.kwargs[self.round_seq_kwarg]
        key = self.round_cache_key.format(slug=tournament.slug, seq=seq)
        cached_round = cache.get(key)
        if cached_round:
            self._round_from_url = cached_round
            return cached_round

        # and if it was in neither place, retrieve the object
        round = get_object_or_404(Round, tournament=tournament, seq=seq)
        cache.set(key, round, None)
        self._round_from_url = round
        return round


class PublicCacheMixin:
    """Mixin to cache page."""

    cache_timeout = settings.PUBLIC_PAGE_CACHE_TIMEOUT

    @method_decorator(cache_page(cache_timeout))
    def dispatch(self, *args, **kwargs):
        return super(PublicCacheMixin, self).dispatch(*args, **kwargs)


class PublicTournamentPageMixin(PublicCacheMixin, TournamentMixin):
    """Mixin for public tournament pages that are controlled by a tournament
    preference.

    Important: This mixin is incompatible with any user authentication mixin."""

    pref_name = None

    def dispatch(self, request, *args, **kwargs):
        tournament = self.get_tournament()
        if tournament.pref(self.pref_name):
            return super(PublicTournamentPageMixin, self).dispatch(request, *args, **kwargs)
        else:
            return redirect_tournament('tournament-public-index', tournament)


def admin_required(view_fn):
    return user_passes_test(lambda u: u.is_superuser)(view_fn)


=======
>>>>>>> f682843a
def tournament_view(view_fn):
    @wraps(view_fn)
    def foo(request, tournament_slug, *args, **kwargs):
        return view_fn(request, request.tournament, *args, **kwargs)

    return foo


def redirect_tournament(to, tournament, **kwargs):
    return redirect(to, tournament_slug=tournament.slug, **kwargs)


def public_optional_tournament_view(preferences_option):
    def bar(view_fn):
        @wraps(view_fn)
        @tournament_view
        def foo(request, tournament, *args, **kwargs):
            if tournament.pref(preferences_option):
                return view_fn(request, tournament, *args, **kwargs)
            else:
                return redirect_tournament('tournament-public-index',
                                           tournament)

        return foo

    return bar


def round_view(view_fn):
    @wraps(view_fn)
    @tournament_view
    def foo(request, tournament, round_seq, *args, **kwargs):
        return view_fn(request, request.round, *args, **kwargs)

    return foo


def redirect_round(to, round, **kwargs):
    return redirect(to,
                    tournament_slug=round.tournament.slug,
                    round_seq=round.seq,
                    *kwargs)


def public_optional_round_view(preference_option):
    def bar(view_fn):
        @wraps(view_fn)
        @round_view
        def foo(request, round, *args, **kwargs):
            if round.tournament.pref(preference_option):
                return view_fn(request, round, *args, **kwargs)
            else:
                return redirect_tournament('tournament-public-index',
                                           round.tournament)

        return foo

    return bar


def expect_post(view_fn):
    @wraps(view_fn)
    def foo(request, *args, **kwargs):
        if request.method != "POST":
            return HttpResponseBadRequest("Expected POST")
        return view_fn(request, *args, **kwargs)
<<<<<<< HEAD
    return foo
=======

    return foo


def relevant_team_standings_metrics(tournament):
    rule = tournament.pref('team_standings_rule')
    precedence = PRECEDENCE_BY_RULE[rule]
    metrics = dict()
    metrics["draw_strength"] = "draw_strength" in precedence
    metrics["sum_of_margins"] = "margins" in precedence
    metrics["who_beat_whom"] = "wbw" in precedence
    return metrics
>>>>>>> f682843a
<|MERGE_RESOLUTION|>--- conflicted
+++ resolved
@@ -21,24 +21,15 @@
         return "0.0.0.0"
     return ip
 
-<<<<<<< HEAD
-class SuperuserRequiredMixin(UserPassesTestMixin):
-    """Class-based view mixin. Requires user to be a superuser."""
-=======
-
-def admin_required(view_fn):
-    return user_passes_test(lambda u: u.is_superuser)(view_fn)
 
 
 class SuperuserRequiredMixin(UserPassesTestMixin):
-    """Class-based view mixin, requires user to be a superuser."""
+    """Class-based view mixin. Requires user to be a superuser."""
 
->>>>>>> f682843a
     def test_func(self):
         return self.request.user.is_superuser
 
 
-<<<<<<< HEAD
 class TournamentMixin:
     """Class-based view mixin. Provides access to the tournament specified in
     URL named arguments. View classes using this mixin should call
@@ -127,8 +118,6 @@
     return user_passes_test(lambda u: u.is_superuser)(view_fn)
 
 
-=======
->>>>>>> f682843a
 def tournament_view(view_fn):
     @wraps(view_fn)
     def foo(request, tournament_slug, *args, **kwargs):
@@ -195,19 +184,5 @@
         if request.method != "POST":
             return HttpResponseBadRequest("Expected POST")
         return view_fn(request, *args, **kwargs)
-<<<<<<< HEAD
-    return foo
-=======
 
     return foo
-
-
-def relevant_team_standings_metrics(tournament):
-    rule = tournament.pref('team_standings_rule')
-    precedence = PRECEDENCE_BY_RULE[rule]
-    metrics = dict()
-    metrics["draw_strength"] = "draw_strength" in precedence
-    metrics["sum_of_margins"] = "margins" in precedence
-    metrics["who_beat_whom"] = "wbw" in precedence
-    return metrics
->>>>>>> f682843a
