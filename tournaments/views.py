import json
import logging
from threading import Lock

from django.conf import settings
from django.contrib import messages
from django.contrib.auth import authenticate, get_user_model, login
from django.contrib.auth.mixins import LoginRequiredMixin
from django.core.urlresolvers import reverse_lazy
from django.http import Http404, HttpResponse, HttpResponseBadRequest
from django.shortcuts import redirect, render
from django.views.decorators.cache import cache_page
from django.views.generic.base import TemplateView
from django.views.generic.edit import CreateView, FormView

from draw.models import Debate, DebateTeam
from participants.models import Institution, Team
from utils.forms import SuperuserCreationForm
from utils.mixins import SuperuserRequiredMixin
from utils.views import admin_required, expect_post, public_optional_tournament_view, redirect_round, round_view, tournament_view
from utils.misc import redirect_tournament
from venues.models import InstitutionVenueConstraint, TeamVenueConstraint, VenueGroup

from .forms import TournamentForm
from .mixins import TournamentMixin
from .models import Division, Tournament

User = get_user_model()
logger = logging.getLogger(__name__)


@cache_page(10)  # Set slower to show new indexes so it will show new pages
@tournament_view
def public_index(request, t):
    return render(request, 'public_tournament_index.html')


def index(request):
    tournaments = Tournament.objects.all()
    if tournaments.count() == 1 and not request.user.is_authenticated():
        logger.debug('One tournament only, user is: %s, redirecting to tournament-public-index', request.user)
        return redirect_tournament('tournament-public-index', tournaments.first())

    elif not tournaments.exists() and not User.objects.exists():
        logger.debug('No users and no tournaments, redirecting to blank-site-start')
        return redirect('blank-site-start')

    else:
        return render(request, 'site_index.html', dict(tournaments=tournaments))


class TournamentAdminHomeView(LoginRequiredMixin, TournamentMixin, TemplateView):

    template_name = "tournament_index.html"

    def get_context_data(self, **kwargs):
        tournament = self.get_tournament()
        round = tournament.current_round
        assert(round is not None)
        kwargs["round"] = round
        kwargs["readthedocs_version"] = settings.READTHEDOCS_VERSION
        kwargs["blank"] = not (tournament.team_set.exists() or tournament.adjudicator_set.exists() or tournament.venue_set.exists())

        draw = round.get_draw()
        kwargs["total_ballots"] = draw.count()
        stats_none = draw.filter(result_status=Debate.STATUS_NONE).count()
        stats_draft = draw.filter(result_status=Debate.STATUS_DRAFT).count()
        stats_confirmed = draw.filter(result_status=Debate.STATUS_CONFIRMED).count()
        kwargs["stats"] = [[0, stats_confirmed], [0, stats_draft], [0, stats_none]]

        return super().get_context_data(**kwargs)

    def get(self, request, *args, **kwargs):
        tournament = self.get_tournament()
        if tournament.current_round is None:
            if self.request.user.is_superuser:
                tournament.current_round = tournament.round_set.order_by('seq').first()
                if tournament.current_round is None:
                    return HttpResponse('<p>Error: This tournament has no rounds; '
                                        ' you\'ll need to add some in the '
                                        '<a href="/admin/">Edit Data</a> area.'
                                        '</p>')
                messages.warning(self.request, "The current round wasn't set, "
                                 "so it's been automatically set to the first round.")
                logger.warning("Automatically set current round to {}".format(tournament.current_round))
                tournament.save()
                self.request.tournament = tournament  # Update for context processors
            else:
                raise Http404()
        return super().get(self, request, *args, **kwargs)


@cache_page(settings.PUBLIC_PAGE_CACHE_TIMEOUT)
@public_optional_tournament_view('public_divisions')
def public_divisions(request, t):
    divisions = Division.objects.filter(tournament=t).all().select_related('venue_group')
    divisions = sorted(divisions, key=lambda x: x.name)
    venue_groups = set(d.venue_group for d in divisions)
    for uvg in venue_groups:
        uvg.divisions = [d for d in divisions if d.venue_group == uvg]

    return render(request, 'public_divisions.html', dict(venue_groups=venue_groups))


@cache_page(settings.PUBLIC_PAGE_CACHE_TIMEOUT)
@tournament_view
def all_tournaments_all_venues(request, t):
    venues = VenueGroup.objects.all()
    return render(request, 'public_all_tournament_venues.html', dict(venues=venues))


@cache_page(settings.PUBLIC_PAGE_CACHE_TIMEOUT)
@tournament_view
def all_draws_for_venue(request, t, venue_id):
    venue_group = VenueGroup.objects.get(pk=venue_id)
    debates = Debate.objects.filter(division__venue_group=venue_group).select_related(
        'round', 'round__tournament', 'division')
    return render(request, 'public_all_draws_for_venue.html', dict(
        venue_group=venue_group, debates=debates))


@tournament_view
def all_draws_for_institution(request, t, institution_id):
    # TODO: move to draws app
    institution = Institution.objects.get(pk=institution_id)
    debate_teams = DebateTeam.objects.filter(team__institution=institution).select_related(
        'debate', 'debate__division', 'debate__division__venue_group', 'debate__round')
    debates = [dt.debate for dt in debate_teams]

    return render(request, 'public_all_draws_for_institution.html', dict(
        institution=institution, debates=debates))


@admin_required
@round_view
def round_increment_check(request, round):
    if round != request.tournament.current_round:  # Doesn't make sense if not current round
        raise Http404()
    num_unconfirmed = round.get_draw().filter(
        result_status__in=[Debate.STATUS_NONE, Debate.STATUS_DRAFT]).count()
    increment_ok = num_unconfirmed == 0
    return render(request, "round_increment_check.html", dict(
        num_unconfirmed=num_unconfirmed, increment_ok=increment_ok))


@admin_required
@expect_post
@round_view
def round_increment(request, round):
    if round != request.tournament.current_round:  # Doesn't make sense if not current round
        raise Http404()
    request.tournament.advance_round()
<<<<<<< HEAD
    return redirect_round('draw', request.tournament.current_round)

=======
    return redirect_round('availability_index', request.tournament.current_round )
>>>>>>> 9f404b6a

@admin_required
@tournament_view
def division_allocations(request, t):
    teams = list(Team.objects.filter(tournament=t).all().values(
        'id', 'short_reference', 'division', 'use_institution_prefix', 'institution__code', 'institution__id'))

    for team in teams:
        team['institutional_preferences'] = list(
            InstitutionVenueConstraint.objects.filter(
                institution=team['institution__id']).values(
                    'venue_group__short_name', 'priority', 'venue_group__id').order_by('-priority'))
        team['team_preferences'] = list(
            TeamVenueConstraint.objects.filter(
                team=team['id']).values(
                    'venue_group__short_name', 'priority', 'venue_group__id').order_by('-priority'))

        # team['institutional_preferences'] = "test"
        # team['individual_preferences'] = "test"

    teams = json.dumps(teams)

    venue_groups = json.dumps(list(
        VenueGroup.objects.all().values(
            'id', 'short_name', 'team_capacity')))

    divisions = json.dumps(list(Division.objects.filter(tournament=t).all().values(
        'id', 'name', 'venue_group')))

    return render(request, "division_allocations.html", dict(
        teams=teams, divisions=divisions, venue_groups=venue_groups))


@admin_required
@tournament_view
def create_division(request, t):
    division = Division.objects.create(name="temporary_name", tournament=t)
    division.save()
    division.name = "%s" % division.id
    division.save()
    return redirect_tournament('division_allocations', t)


@admin_required
@tournament_view
def create_byes(request, t):
    divisions = Division.objects.filter(tournament=t)
    Team.objects.filter(tournament=t, type=Team.TYPE_BYE).delete()
    for division in divisions:
        teams_count = Team.objects.filter(division=division).count()
        if teams_count % 2 != 0:
            bye_institution, created = Institution.objects.get_or_create(
                name="Byes", code="Byes")
            Team(
                institution=bye_institution,
                reference="Bye for Division " + division.name,
                short_reference="Bye",
                tournament=t,
                division=division,
                use_institution_prefix=False,
                type=Team.TYPE_BYE
            ).save()

    return redirect_tournament('division_allocations', t)


@admin_required
@tournament_view
def create_division_allocation(request, t):
    from tournaments.division_allocator import DivisionAllocator

    teams = list(Team.objects.filter(tournament=t))
    institutions = Institution.objects.all()
    venue_groups = VenueGroup.objects.all()

    # Delete all existing divisions - this shouldn't affect teams (on_delete=models.SET_NULL))
    divisions = Division.objects.filter(tournament=t).delete()

    alloc = DivisionAllocator(teams=teams, divisions=divisions,
                              venue_groups=venue_groups, tournament=t,
                              institutions=institutions)
    success = alloc.allocate()

    if success:
        return redirect_tournament('division_allocations', t)
    else:
        return HttpResponseBadRequest("Couldn't create divisions")


@admin_required
@expect_post
@tournament_view
def set_division_venue_group(request, t):
    division = Division.objects.get(pk=int(request.POST['division']))
    if request.POST['venueGroup'] == '':
        division.venue_group = None
    else:
        division.venue_group = VenueGroup.objects.get(pk=int(request.POST['venueGroup']))

    print("saved venue group for for", division.name)
    division.save()
    return HttpResponse("ok")


@admin_required
@expect_post
@tournament_view
def set_team_division(request, t):
    team = Team.objects.get(pk=int(request.POST['team']))
    if request.POST['division'] == '':
        team.division = None
    else:
        team.division = Division.objects.get(pk=int(request.POST['division']))
        team.save()
        print("saved divison for ", team.short_name)

    return HttpResponse("ok")


@admin_required
@expect_post
@tournament_view
def set_division_time(request, t):
    division = Division.objects.get(pk=int(request.POST['division']))
    if request.POST['division'] == '':
        division = None
    else:
        division.time_slot = request.POST['time']
        division.save()

    return HttpResponse("ok")


class BlankSiteStartView(FormView):
    """This view is presented to the user when there are no tournaments and no
    user accounts. It prompts the user to create a first superuser. It rejects
    all requests, GET or POST, if there exists any user account in the
    system."""

    form_class = SuperuserCreationForm
    template_name = "blank_site_start.html"
    lock = Lock()
    success_url = reverse_lazy('tabbycat-index')

    def get(self, request):
        if User.objects.exists():
            logger.error("Tried to get the blank-site-start view when a user account already exists.")
            return redirect('tabbycat-index')

        return super().get(request)

    def post(self, request):
        with self.lock:
            if User.objects.exists():
                logger.error("Tried to post the blank-site-start view when a user account already exists.")
                messages.error(request, "Whoops! It looks like someone's already created the first user account. Please log in.")
                return redirect('auth-login')

            return super().post(request)

    def form_valid(self, form):
        form.save()
        user = authenticate(username=self.request.POST['username'], password=self.request.POST['password1'])
        login(self.request, user)
        messages.success(self.request, "Welcome! You've created an account for %s." % user.username)

        return super().form_valid(form)


class CreateTournamentView(SuperuserRequiredMixin, CreateView):
    """This view allows a logged-in superuser to create a new tournament."""

    model = Tournament
    form_class = TournamentForm
    template_name = "create_tournament.html"<|MERGE_RESOLUTION|>--- conflicted
+++ resolved
@@ -150,12 +150,8 @@
     if round != request.tournament.current_round:  # Doesn't make sense if not current round
         raise Http404()
     request.tournament.advance_round()
-<<<<<<< HEAD
-    return redirect_round('draw', request.tournament.current_round)
-
-=======
-    return redirect_round('availability_index', request.tournament.current_round )
->>>>>>> 9f404b6a
+    return redirect_round('availability_index', request.tournament.current_round)
+
 
 @admin_required
 @tournament_view
