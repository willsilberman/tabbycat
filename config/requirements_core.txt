# The necessary dependencies to run Tabbycat

# Django
Django==2.2.4
django-appconf==1.0.3                   # Helper for handling app configs
django-dynamic-preferences==1.7.1       # Settings management
django-extensions==2.2.1                # For the generate secret command
django-formtools==2.1                   # Form wizards
django-ipware==2.1.0                    # IP Address logging
django-jet==1.0.8                       # Admin Backend
django-gfklookupwidget==1.0.7           # Replaces object_id field with a search link
djangorestframework==3.10.2             # For serialising objects
django-polymorphic==2.1.2               # Permits model polymorphism
django-split-settings==0.3.0            # Modularise settings files
django-statici18n==1.8.3                # Compile translations files as static file
django-summernote==0.8.11.4             # WYSIWYG editor
munkres==1.1.2                          # Algorithm for adjudicator allocation
dj-cmd==1.0                             # Provides the dj command alias
<<<<<<< HEAD
=======
sentry-sdk==0.11.0                      # Client for Sentry error tracking
>>>>>>> 1c6cf7b4

# Database
psycopg2-binary==2.8.3                  # For Django to talk to postgres

# Channels
channels==2.2.0                         # Channels; also includes the Daphne server
channels_redis==2.4.0                   # Channels Layer

# Misc
<<<<<<< HEAD
ipython==7.8.*
=======
ipython==7.6.*
>>>>>>> 1c6cf7b4
redis==3.3.8
qrcode==6.1                             # QR codes for printed private URL sheets
html2text==2019.8.11                    # Compatibility with plain-text email clients<|MERGE_RESOLUTION|>--- conflicted
+++ resolved
@@ -16,10 +16,7 @@
 django-summernote==0.8.11.4             # WYSIWYG editor
 munkres==1.1.2                          # Algorithm for adjudicator allocation
 dj-cmd==1.0                             # Provides the dj command alias
-<<<<<<< HEAD
-=======
 sentry-sdk==0.11.0                      # Client for Sentry error tracking
->>>>>>> 1c6cf7b4
 
 # Database
 psycopg2-binary==2.8.3                  # For Django to talk to postgres
@@ -29,11 +26,7 @@
 channels_redis==2.4.0                   # Channels Layer
 
 # Misc
-<<<<<<< HEAD
 ipython==7.8.*
-=======
-ipython==7.6.*
->>>>>>> 1c6cf7b4
 redis==3.3.8
 qrcode==6.1                             # QR codes for printed private URL sheets
 html2text==2019.8.11                    # Compatibility with plain-text email clients